# Logs
logs
*.log
npm-debug.log*
yarn-debug.log*
yarn-error.log*
pnpm-debug.log*
lerna-debug.log*

node_modules
dist
dist-ssr
*.local

# Test coverage
coverage
*.lcov
.nyc_output

# Test reports
playwright-report
test-results

# Editor directories and files
.vscode/*
!.vscode/extensions.json
.idea
.DS_Store
*.suo
*.ntvs*
*.njsproj
*.sln
*.sw?

# Testing artifacts
/cypress/videos
/cypress/screenshots
/cypress/downloads
/playwright-report
/playwright/.cache
/test-results
*.spec.js.map
/coverage
<<<<<<< HEAD

# Environment files (security - never commit secrets)
.env
.env.local
.env.production
.env.development
.env.test
*.env
.envrc

# Secrets and keys (security - never commit credentials)
*.pem
*.key
*.cert
*.crt
secrets/
.secrets

# Build artifacts
*.tsbuildinfo
.angular/
.cache

# Temporary files
tmp/
temp/
*.tmp
*.bak
*.backup
*.old
*.orig

# OS files
Thumbs.db
Desktop.ini
*~
=======
.angular/
>>>>>>> c2756835
<|MERGE_RESOLUTION|>--- conflicted
+++ resolved
@@ -41,43 +41,4 @@
 /test-results
 *.spec.js.map
 /coverage
-<<<<<<< HEAD
-
-# Environment files (security - never commit secrets)
-.env
-.env.local
-.env.production
-.env.development
-.env.test
-*.env
-.envrc
-
-# Secrets and keys (security - never commit credentials)
-*.pem
-*.key
-*.cert
-*.crt
-secrets/
-.secrets
-
-# Build artifacts
-*.tsbuildinfo
-.angular/
-.cache
-
-# Temporary files
-tmp/
-temp/
-*.tmp
-*.bak
-*.backup
-*.old
-*.orig
-
-# OS files
-Thumbs.db
-Desktop.ini
-*~
-=======
-.angular/
->>>>>>> c2756835
+.angular/