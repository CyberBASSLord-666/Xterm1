
<<<<<<< HEAD
up to date, audited 1005 packages in 1s

194 packages are looking for funding
=======
up to date, audited 1026 packages in 1s

196 packages are looking for funding
>>>>>>> 85487ffa
  run `npm fund` for details

found 0 vulnerabilities<|MERGE_RESOLUTION|>--- conflicted
+++ resolved
@@ -1,13 +1,7 @@
 
-<<<<<<< HEAD
-up to date, audited 1005 packages in 1s
-
-194 packages are looking for funding
-=======
 up to date, audited 1026 packages in 1s
 
 196 packages are looking for funding
->>>>>>> 85487ffa
   run `npm fund` for details
 
 found 0 vulnerabilities