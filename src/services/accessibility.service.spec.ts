import { TestBed } from '@angular/core/testing';
import { AccessibilityService } from './accessibility.service';
import { LoggerService } from './logger.service';

describe('AccessibilityService', () => {
  let service: AccessibilityService;
  let loggerService: jest.Mocked<LoggerService>;

  beforeEach(() => {
    const loggerSpy = {
      warn: jest.fn(),
      info: jest.fn(),
      debug: jest.fn(),
    };

    TestBed.configureTestingModule({
      providers: [AccessibilityService, { provide: LoggerService, useValue: loggerSpy }],
    });

    service = TestBed.inject(AccessibilityService);
    loggerService = TestBed.inject(LoggerService) as jest.Mocked<LoggerService>;
  });

  afterEach(() => {
    // Clean up any DOM changes
    document.body.innerHTML = '';
  });

  it('should be created', () => {
    expect(service).toBeTruthy();
  });

  describe('audit', () => {
    it('should find missing alt text on images', () => {
      const img = document.createElement('img');
      img.src = 'test.jpg';
      document.body.appendChild(img);

      const issues = service.audit();

      const imgIssue = issues.find((i) => i.rule === 'img-alt');
      expect(imgIssue).toBeDefined();
      expect(imgIssue?.type).toBe('error');
    });

    it('should not flag images with alt text', () => {
      const img = document.createElement('img');
      img.src = 'test.jpg';
      img.alt = 'Test image';
      document.body.appendChild(img);

      const issues = service.audit();

      const imgIssue = issues.find((i) => i.rule === 'img-alt');
      expect(imgIssue).toBeUndefined();
    });

    it('should find buttons without accessible names', () => {
      const button = document.createElement('button');
      document.body.appendChild(button);

      const issues = service.audit();

      const buttonIssue = issues.find((i) => i.rule === 'button-name');
      expect(buttonIssue).toBeDefined();
      expect(buttonIssue?.type).toBe('error');
    });

    it('should not flag buttons with text content', () => {
      const button = document.createElement('button');
      button.textContent = 'Click me';
      document.body.appendChild(button);

      const issues = service.audit();

      const buttonIssue = issues.find((i) => i.rule === 'button-name');
      expect(buttonIssue).toBeUndefined();
    });

    it('should not flag buttons with aria-label', () => {
      const button = document.createElement('button');
      button.setAttribute('aria-label', 'Close');
      document.body.appendChild(button);

      const issues = service.audit();

      const buttonIssue = issues.find((i) => i.rule === 'button-name');
      expect(buttonIssue).toBeUndefined();
    });

    it('should find form inputs without labels', () => {
      const input = document.createElement('input');
      input.type = 'text';
      input.id = 'test-input';
      document.body.appendChild(input);

      const issues = service.audit();

      const labelIssue = issues.find((i) => i.rule === 'label');
      expect(labelIssue).toBeDefined();
    });

    it('should not flag inputs with associated labels', () => {
      const label = document.createElement('label');
      label.setAttribute('for', 'test-input');
      label.textContent = 'Test';
      const input = document.createElement('input');
      input.type = 'text';
      input.id = 'test-input';
      document.body.appendChild(label);
      document.body.appendChild(input);

      const issues = service.audit();

      const labelIssue = issues.find((i) => i.rule === 'label');
      expect(labelIssue).toBeUndefined();
    });

    it('should detect heading hierarchy issues', () => {
      const h3 = document.createElement('h3');
      h3.textContent = 'Heading 3';
      document.body.appendChild(h3);

      const issues = service.audit();

      const headingIssue = issues.find((i) => i.rule === 'heading-order');
      expect(headingIssue).toBeDefined();
      expect(headingIssue?.message).toContain('start with h1');
    });

    it('should find links without accessible names', () => {
      const link = document.createElement('a');
      link.href = '#';
      document.body.appendChild(link);

      const issues = service.audit();

      const linkIssue = issues.find((i) => i.rule === 'link-name');
      expect(linkIssue).toBeDefined();
    });

    it('should warn about generic link text', () => {
      const link = document.createElement('a');
      link.href = '#';
      link.textContent = 'click here';
      document.body.appendChild(link);

      const issues = service.audit();

      const linkIssue = issues.find((i) => i.rule === 'link-name' && i.type === 'warning');
      expect(linkIssue).toBeDefined();
      expect(linkIssue?.message).toContain('not descriptive');
    });

    it('should detect empty aria-label', () => {
      const button = document.createElement('button');
      button.setAttribute('aria-label', '');
      document.body.appendChild(button);

      const issues = service.audit();

      const ariaIssue = issues.find((i) => i.rule === 'aria-label');
      expect(ariaIssue).toBeDefined();
    });

    it('should detect invalid aria-labelledby reference', () => {
      const button = document.createElement('button');
      button.setAttribute('aria-labelledby', 'nonexistent');
      document.body.appendChild(button);

      const issues = service.audit();

      const ariaIssue = issues.find((i) => i.rule === 'aria-labelledby');
      expect(ariaIssue).toBeDefined();
    });
  });

  describe('color contrast', () => {
    it('should check color contrast for text elements', () => {
      const p = document.createElement('p');
      p.textContent = 'Test text';
      p.style.color = 'rgb(128, 128, 128)';
      p.style.backgroundColor = 'rgb(255, 255, 255)';
      document.body.appendChild(p);

      const issues = service.audit();

      // Contrast check should have been performed
      // The service may or may not log warnings depending on the actual contrast ratio
      expect(issues).toBeDefined();
      expect(Array.isArray(issues)).toBe(true);
    });
  });

  describe('getIssuesBySeverity', () => {
    it('should filter issues by type', () => {
      const img = document.createElement('img');
      document.body.appendChild(img);
      const link = document.createElement('a');
      link.href = '#';
      link.textContent = 'click here';
      document.body.appendChild(link);

      service.audit();

      const errors = service.getIssuesBySeverity('error');
      const warnings = service.getIssuesBySeverity('warning');

      expect(errors.length).toBeGreaterThan(0);
      expect(errors.every((i) => i.type === 'error')).toBe(true);
      expect(warnings.every((i) => i.type === 'warning')).toBe(true);
    });
  });

  describe('clearIssues', () => {
    it('should clear all issues', () => {
      const img = document.createElement('img');
      document.body.appendChild(img);

      service.audit();
      expect(service.getIssues().length).toBeGreaterThan(0);

      service.clearIssues();
      expect(service.getIssues().length).toBe(0);
    });
  });

  describe('announce', () => {
    it('should create announcer element', () => {
      service.announce('Test message');

      const announcer = document.getElementById('aria-live-announcer');
      expect(announcer).toBeDefined();
      expect(announcer?.getAttribute('aria-live')).toBe('polite');
    });

    it('should update announcer with message', (done) => {
      service.announce('Test message');

      setTimeout(() => {
        const announcer = document.getElementById('aria-live-announcer');
        expect(announcer?.textContent).toBe('Test message');
        done();
      }, 150);
    });

    it('should support assertive priority', () => {
      service.announce('Urgent message', 'assertive');

      const announcer = document.getElementById('aria-live-announcer');
      expect(announcer?.getAttribute('aria-live')).toBe('assertive');
    });

    it('should reuse existing announcer', () => {
      service.announce('First message');
      service.announce('Second message');

      const announcers = document.querySelectorAll('#aria-live-announcer');
      expect(announcers.length).toBe(1);
    });
  });

  describe('addSkipLinks', () => {
    beforeEach(() => {
      // Clean up any existing skip links containers
      document.querySelectorAll('.skip-links-container').forEach((el) => el.remove());
    });

    it('should add skip links container to page', () => {
      service.addSkipLinks();

      const container = document.querySelector('.skip-links-container');
      expect(container).toBeDefined();
      expect(container?.getAttribute('aria-labelledby')).toBe('skip-links-heading');
<<<<<<< HEAD
      
      // Should have the heading element
      const heading = document.getElementById('skip-links-heading');
      expect(heading).toBeDefined();
      expect(heading?.textContent).toBe('Skip navigation links');
      
=======

>>>>>>> c2756835
      // Should have multiple skip links
      const skipLinks = container?.querySelectorAll('a.skip-link');
      expect(skipLinks?.length).toBeGreaterThan(0);
    });

    it('should only add skip link container once', () => {
      service.addSkipLinks();
      service.addSkipLinks();

      const containers = document.querySelectorAll('.skip-links-container');
      expect(containers.length).toBe(1);
    });

    it('should create main content target with proper attributes', () => {
      // Add a main element
      const main = document.createElement('main');
      document.body.appendChild(main);

      service.addSkipLinks();

      expect(main.id).toBe('main-content');
      expect(main.getAttribute('tabindex')).toBe('-1');

      // Clean up
      main.remove();
    });
  });
});<|MERGE_RESOLUTION|>--- conflicted
+++ resolved
@@ -272,16 +272,7 @@
       const container = document.querySelector('.skip-links-container');
       expect(container).toBeDefined();
       expect(container?.getAttribute('aria-labelledby')).toBe('skip-links-heading');
-<<<<<<< HEAD
-      
-      // Should have the heading element
-      const heading = document.getElementById('skip-links-heading');
-      expect(heading).toBeDefined();
-      expect(heading?.textContent).toBe('Skip navigation links');
-      
-=======
-
->>>>>>> c2756835
+
       // Should have multiple skip links
       const skipLinks = container?.querySelectorAll('a.skip-link');
       expect(skipLinks?.length).toBeGreaterThan(0);
