<<<<<<< HEAD
import { Injectable } from '@angular/core';
=======
import { Injectable, inject } from '@angular/core';
import { DomSanitizer } from '@angular/platform-browser';
import sanitizeHtml from 'sanitize-html';
>>>>>>> 9118b602

export interface ValidationResult {
  isValid: boolean;
  errors: string[];
}

/**
 * Service for input validation and sanitization.
 */
@Injectable({ providedIn: 'root' })
export class ValidationService {
<<<<<<< HEAD
=======
  private readonly domSanitizer = inject(DomSanitizer);

>>>>>>> 9118b602
  /**
   * Helper to repeatedly remove matches for a pattern until the string stabilizes.
   */
  private replaceRepeatedly(input: string, regex: RegExp, replacement: string): string {
    let previous: string;
    do {
      previous = input;
      input = input.replace(regex, replacement);
    } while (input !== previous);
    return input;
  }

  /**
   * Validate a prompt string.
   */
  validatePrompt(prompt: string): ValidationResult {
    const errors: string[] = [];

    if (!prompt || prompt.trim().length === 0) {
      errors.push('Prompt cannot be empty');
    }

    if (prompt && prompt.length > 2000) {
      errors.push('Prompt is too long (maximum 2000 characters)');
    }

    // Check for excessive special characters that might cause issues
    const specialCharRatio = (prompt.match(/[^a-zA-Z0-9\s,.!?-]/g) || []).length / prompt.length;
    if (specialCharRatio > 0.3) {
      errors.push('Prompt contains too many special characters');
    }

    return {
      isValid: errors.length === 0,
      errors,
    };
  }

  /**
   * Validate an image URL.
   */
  validateImageUrl(url: string): ValidationResult {
    const errors: string[] = [];

    if (!url || url.trim().length === 0) {
      errors.push('URL cannot be empty');
    }

    // Check if it's a valid URL (either http/https or blob)
    try {
      const parsed = new URL(url);
      if (!['http:', 'https:', 'blob:'].includes(parsed.protocol)) {
        errors.push('URL must use http, https, or blob protocol');
      }
    } catch (e) {
      errors.push('Invalid URL format');
    }

    return {
      isValid: errors.length === 0,
      errors,
    };
  }

  /**
   * Validate a seed number.
   */
  validateSeed(seed: number | undefined): ValidationResult {
    const errors: string[] = [];

    if (seed !== undefined) {
      if (!Number.isInteger(seed)) {
        errors.push('Seed must be an integer');
      }

      if (seed < 0) {
        errors.push('Seed must be a positive number');
      }

      if (seed > Number.MAX_SAFE_INTEGER) {
        errors.push('Seed is too large');
      }
    }

    return {
      isValid: errors.length === 0,
      errors,
    };
  }

  /**
   * Validate image dimensions.
   */
  validateDimensions(width: number, height: number): ValidationResult {
    const errors: string[] = [];

    if (width <= 0 || height <= 0) {
      errors.push('Dimensions must be positive numbers');
    }

    if (width > 8192 || height > 8192) {
      errors.push('Dimensions are too large (maximum 8192px)');
    }

    if (width < 64 || height < 64) {
      errors.push('Dimensions are too small (minimum 64px)');
    }

    return {
      isValid: errors.length === 0,
      errors,
    };
  }

  /**
   * Sanitize a string by removing potentially dangerous characters.
   * Removes control characters including null bytes according to OWASP guidelines.
   * Handles Unicode normalization and multi-byte character attacks.
   */
  sanitizeString(input: string): string {
    // Normalize Unicode to prevent homograph attacks and combining character exploits
    // NFC (Canonical Decomposition, followed by Canonical Composition)
    let sanitized = input.normalize('NFC');

    // Remove null bytes and control characters (C0 and C1 control codes)
    // This is intentional and necessary for security - not a lint error
    // References: OWASP Input Validation Cheat Sheet
    // Control characters can cause injection attacks and data corruption
    // eslint-disable-next-line no-control-regex
    sanitized = sanitized.replace(/[\x00-\x1F\x7F-\x9F]/g, '');

    // Remove zero-width characters that can be used for obfuscation
    sanitized = sanitized.replace(/[\u200B-\u200D\uFEFF]/g, '');

    // Remove directional override characters (can be used for spoofing)
    sanitized = sanitized.replace(/[\u202A-\u202E]/g, '');

    // Remove other invisible Unicode characters
    sanitized = sanitized.replace(/[\u2060-\u2069]/g, '');

    // Remove Unicode line/paragraph separators
    sanitized = sanitized.replace(/[\u2028\u2029]/g, '');

    // Trim whitespace
    sanitized = sanitized.trim();

    // Remove multiple consecutive spaces
    sanitized = sanitized.replace(/\s+/g, ' ');

    return sanitized;
  }

  /**
   * Sanitize HTML to prevent XSS attacks.
<<<<<<< HEAD
   * Production-grade implementation with comprehensive tag and attribute filtering.
   * Uses multiple layers of defense to prevent XSS including encoded attacks.
   *
   * This method escapes HTML tags instead of removing them, preserving text content
   * while preventing script execution. It also removes dangerous patterns.
   */
  sanitizeHtml(html: string): string {
    // Escape the HTML by converting tags to HTML entities
    // This prevents any script execution while preserving text content
    const div = document.createElement('div');
    div.textContent = html;
    let sanitized = div.innerHTML;

    // Remove dangerous protocols and patterns from the escaped text
    // Even though escaped, we still remove these for extra safety

    // Remove javascript: protocol and its encoded variants
    sanitized = sanitized.replace(/javascript\s*:/gi, '');
    sanitized = sanitized.replace(/javascript&amp;#58;/gi, '');
    sanitized = sanitized.replace(/javascript&amp;colon;/gi, '');

    // Remove data: protocol and its encoded variants
    sanitized = sanitized.replace(/data\s*:/gi, '');
    sanitized = sanitized.replace(/data&amp;#58;/gi, '');
    sanitized = sanitized.replace(/data&amp;colon;/gi, '');

    // Remove vbscript: protocol
    sanitized = sanitized.replace(/vbscript\s*:/gi, '');

    // Remove onclick and other event handlers
    sanitized = sanitized.replace(/\s*on\w+\s*=/gi, '');

=======
   * Production-grade implementation using Angular's DomSanitizer with defense-in-depth.
   * 
   * This method uses a layered security approach:
   * 1. First pass through sanitize-html library to strip dangerous tags/attributes
   * 2. Additional pattern-based removal of event handlers and dangerous protocols
   * 3. Can be further processed through Angular's DomSanitizer when rendering
   * 
   * @param html - The HTML string to sanitize
   * @returns Sanitized HTML string safe for display
   */
  sanitizeHtml(html: string): string {
    if (!html || html.trim().length === 0) {
      return '';
    }

    // Layer 1: Use well-tested sanitize-html library with strict configuration
    // This removes dangerous tags, attributes, and scripts BEFORE they can be encoded
    let sanitized = sanitizeHtml(html, {
      allowedTags: [], // Remove all tags for maximum safety (plain text output)
      allowedAttributes: {}, // Remove all attributes
      disallowedTagsMode: 'discard', // Completely remove disallowed tags
      allowedSchemes: ['http', 'https', 'mailto'], // Only allow safe URL schemes
      allowedSchemesByTag: {},
      allowedSchemesAppliedToAttributes: ['href', 'src', 'cite'],
      allowProtocolRelative: false,
    });

    // Layer 2: Remove ALL event handlers with comprehensive patterns
    // This catches any encoded event handlers that might have slipped through
    // Match on*, ON*, oN*, etc. with various attribute formats
    sanitized = this.replaceRepeatedly(sanitized, /\s*on\w+\s*=\s*["'][^"']*["']/gi, '');
    sanitized = this.replaceRepeatedly(sanitized, /\s*on\w+\s*=\s*[^\s>]*/gi, '');
    
    // Layer 3: Remove dangerous protocols including encoded variations
    const dangerousProtocols = [
      'javascript:',
      'javascript&colon;',
      'javascript&#58;',
      'javascript&#x3a;',
      'javascript&#x003a;',
      'data:',
      'data&colon;',
      'data&#58;',
      'data&#x3a;',
      'vbscript:',
      'vbscript&colon;',
      'vbscript&#58;',
      'vbscript&#x3a;',
      'file:',
      'about:',
    ];

    for (const protocol of dangerousProtocols) {
      // Create pattern that matches protocol with optional whitespace around colon
      const pattern = protocol.replace(':', '\\s*:\\s*');
      const regex = new RegExp(pattern, 'gi');
      sanitized = this.replaceRepeatedly(sanitized, regex, '');
    }

    // Layer 4: Remove suspicious CSS patterns
    sanitized = sanitized.replace(
      /\s*style\s*=\s*["'][^"']*(expression|behavior|binding|import|@import)[^"']*["']/gi,
      ''
    );

    // Remove CSS url() with dangerous protocols
    sanitized = sanitized.replace(
      /url\s*\(\s*['"]?\s*(?:javascript:|data:|vbscript:)[^)]*['"]?\s*\)/gi,
      ''
    );

    // Layer 5: Remove meta, link, and base tags that could cause navigation/redirection
    sanitized = sanitized.replace(/<meta[\s\S]*?>/gi, '');
    sanitized = sanitized.replace(/<link[\s\S]*?>/gi, '');
    sanitized = sanitized.replace(/<base[\s\S]*?>/gi, '');

>>>>>>> 9118b602
    return sanitized;
  }

  /**
   * Sanitize HTML and prepare it for safe rendering in Angular templates.
   * This method combines sanitize-html with Angular's DomSanitizer for maximum security.
   * 
   * Use this when you need to bind sanitized HTML to Angular templates using [innerHTML].
   * 
   * @param html - The HTML string to sanitize
   * @returns Sanitized string that has been processed through Angular's security layer
   */
  sanitizeHtmlForAngular(html: string): string {
    // First sanitize through our multi-layer approach
    const sanitized = this.sanitizeHtml(html);
    
    // Then process through Angular's DomSanitizer for additional security context
    // Note: sanitize() method applies Angular's XSS protection and returns a string
    return this.domSanitizer.sanitize(1, sanitized) || ''; // SecurityContext.HTML = 1
  }

  /**
   * Advanced HTML sanitization with whitelist approach.
   * Only allows specific safe tags and attributes.
   */
  sanitizeHtmlAdvanced(
    html: string,
    allowedTags: string[] = [],
    allowedAttributes: Record<string, string[]> = {}
  ): string {
    const parser = new DOMParser();
    const doc = parser.parseFromString(html, 'text/html');

    const sanitize = (node: Node): Node | null => {
      if (node.nodeType === Node.TEXT_NODE) {
        return node;
      }

      if (node.nodeType === Node.ELEMENT_NODE) {
        const element = node as Element;
        const tagName = element.tagName.toLowerCase();

        // If tag is not allowed, return its text content
        if (!allowedTags.includes(tagName)) {
          return document.createTextNode(element.textContent || '');
        }

        // Create new element with same tag
        const newElement = document.createElement(tagName);

        // Copy only allowed attributes
        const allowedAttrs = allowedAttributes[tagName] || [];
        for (const attr of Array.from(element.attributes)) {
          if (allowedAttrs.includes(attr.name)) {
            // Additional validation for href attributes
            if (attr.name === 'href') {
              const href = attr.value.trim().toLowerCase();
              // Comprehensive URL scheme validation to prevent XSS
              // Block dangerous protocols: javascript:, data:, vbscript:, file:, etc.
              const dangerousProtocols = [
                'javascript:',
                'data:',
                'vbscript:',
                'file:',
                'about:',
                'javascript&colon;',
                'data&colon;',
                'vbscript&colon;',
              ];

              // Check if href contains any dangerous protocol
              const hasDangerousProtocol = dangerousProtocols.some((protocol) =>
                href.includes(protocol)
              );

              if (!hasDangerousProtocol) {
                // Only allow http, https, mailto, and relative URLs
                if (
                  href.startsWith('http://') ||
                  href.startsWith('https://') ||
                  href.startsWith('mailto:') ||
                  href.startsWith('/') ||
                  href.startsWith('./') ||
                  href.startsWith('../') ||
                  (href.startsWith('#') && !href.includes('javascript'))
                ) {
                  newElement.setAttribute(attr.name, attr.value);
                }
              }
            } else {
              newElement.setAttribute(attr.name, attr.value);
            }
          }
        }

        // Recursively sanitize children
        for (const child of Array.from(node.childNodes)) {
          const sanitizedChild = sanitize(child);
          if (sanitizedChild) {
            newElement.appendChild(sanitizedChild);
          }
        }

        return newElement;
      }

      return null;
    };

    const sanitizedBody = sanitize(doc.body);
    return sanitizedBody ? sanitizedBody.textContent || '' : '';
  }

  /**
   * Validate an API key format.
   */
  validateApiKey(key: string): ValidationResult {
    const errors: string[] = [];

    if (!key || key.trim().length === 0) {
      errors.push('API key cannot be empty');
    }

    if (key && key.length < 20) {
      errors.push('API key appears to be too short');
    }

    // Basic check for common patterns (this is very basic)
    if (key && !/^[A-Za-z0-9_-]+$/.test(key)) {
      errors.push('API key contains invalid characters');
    }

    return {
      isValid: errors.length === 0,
      errors,
    };
  }

  /**
   * Comprehensive URL sanitization to prevent XSS and other attacks.
   * Validates and sanitizes URLs by checking for dangerous protocols and patterns.
   */
  sanitizeUrl(url: string): string {
    if (!url) return '';

    // Normalize the URL
    const normalized = url.trim().toLowerCase();

    // List of dangerous protocols including encoded variations
    const dangerousProtocols = [
      'javascript:',
      'javascript&colon;',
      'javascript&#58;',
      'javascript&#x3a;',
      'data:',
      'data&colon;',
      'data&#58;',
      'data&#x3a;',
      'vbscript:',
      'vbscript&colon;',
      'vbscript&#58;',
      'vbscript&#x3a;',
      'file:',
      'file&colon;',
      'about:',
      'about&colon;',
    ];

    // Check if URL contains any dangerous protocol
    for (const protocol of dangerousProtocols) {
      if (normalized.includes(protocol)) {
        return ''; // Return empty string for dangerous URLs
      }
    }

    // Additional check for URL-encoded attacks
    try {
      const decoded = decodeURIComponent(url);
      const decodedLower = decoded.toLowerCase();
      for (const protocol of dangerousProtocols) {
        if (decodedLower.includes(protocol)) {
          return ''; // Return empty string for dangerous URLs
        }
      }
    } catch (e) {
      // If decoding fails, the URL might be malformed
      return '';
    }

    // Validate URL format
    try {
      const parsed = new URL(url);
      const allowedProtocols = ['http:', 'https:', 'mailto:', 'blob:'];

      if (!allowedProtocols.includes(parsed.protocol)) {
        return ''; // Only allow safe protocols
      }

      return url; // Return original URL if safe
    } catch (e) {
      // If it's a relative URL, check it doesn't contain dangerous patterns
      if (url.startsWith('/') || url.startsWith('./') || url.startsWith('../')) {
        // Check for dangerous patterns in relative URLs
        if (
          normalized.includes('javascript:') ||
          normalized.includes('data:') ||
          normalized.includes('vbscript:')
        ) {
          return '';
        }
        return url;
      }
      return ''; // Invalid URL format
    }
  }

  /**
   * Validate and sanitize a filename to prevent directory traversal and other attacks.
   */
  sanitizeFilename(filename: string): string {
<<<<<<< HEAD
    if (!filename || filename.trim().length === 0) {
      return 'file';
    }
=======
    // Start with empty string if input is null/undefined
    let sanitized = filename || '';
>>>>>>> 9118b602

    // Remove path separators to prevent directory traversal
    sanitized = sanitized.replace(/[/\\]/g, '');

<<<<<<< HEAD
    // Remove null bytes
=======
    // Remove null bytes - necessary for security to prevent path truncation attacks
>>>>>>> 9118b602
    // eslint-disable-next-line no-control-regex
    sanitized = sanitized.replace(/\x00/g, '');

    // Remove leading dots to prevent hidden files
    sanitized = sanitized.replace(/^\.+/, '');

    // Limit to alphanumeric, dash, underscore, and dot
    sanitized = sanitized.replace(/[^a-zA-Z0-9._-]/g, '_');

    // Ensure filename is not empty after sanitization
    if (sanitized.length === 0) {
      sanitized = 'file';
    }

    // Limit filename length
    if (sanitized.length > 255) {
      sanitized = sanitized.substring(0, 255);
    }

    return sanitized;
  }
}<|MERGE_RESOLUTION|>--- conflicted
+++ resolved
@@ -1,10 +1,6 @@
-<<<<<<< HEAD
-import { Injectable } from '@angular/core';
-=======
 import { Injectable, inject } from '@angular/core';
-import { DomSanitizer } from '@angular/platform-browser';
-import sanitizeHtml from 'sanitize-html';
->>>>>>> 9118b602
+import { DomSanitizer, SecurityContext } from '@angular/platform-browser';
+import sanitizeHtmlLib from 'sanitize-html';
 
 export interface ValidationResult {
   isValid: boolean;
@@ -12,17 +8,22 @@
 }
 
 /**
- * Service for input validation and sanitization.
+ * Service for input validation and sanitization (defense-in-depth).
+ * - String hygiene (Unicode normalization, control char stripping)
+ * - URL validation/sanitization (protocol allowlist + decoding checks)
+ * - HTML sanitization (library first; optional whitelist mode)
+ * - Filename hardening (path traversal, reserved names, null bytes)
+ *
+ * Notes:
+ * - Uses Angular's DomSanitizer for an additional security boundary when binding to [innerHTML].
+ * - Avoids DOM access paths in core methods so it works in SSR; whitelist mode falls back safely.
  */
 @Injectable({ providedIn: 'root' })
 export class ValidationService {
-<<<<<<< HEAD
-=======
   private readonly domSanitizer = inject(DomSanitizer);
 
->>>>>>> 9118b602
-  /**
-   * Helper to repeatedly remove matches for a pattern until the string stabilizes.
+  /**
+   * Replace matches repeatedly until input stabilizes.
    */
   private replaceRepeatedly(input: string, regex: RegExp, replacement: string): string {
     let previous: string;
@@ -34,513 +35,409 @@
   }
 
   /**
-   * Validate a prompt string.
+   * Validate a free-form prompt.
    */
   validatePrompt(prompt: string): ValidationResult {
     const errors: string[] = [];
 
-    if (!prompt || prompt.trim().length === 0) {
+    const value = (prompt ?? '').trim();
+
+    if (value.length === 0) {
       errors.push('Prompt cannot be empty');
     }
 
-    if (prompt && prompt.length > 2000) {
+    if (value.length > 2000) {
       errors.push('Prompt is too long (maximum 2000 characters)');
     }
 
-    // Check for excessive special characters that might cause issues
-    const specialCharRatio = (prompt.match(/[^a-zA-Z0-9\s,.!?-]/g) || []).length / prompt.length;
-    if (specialCharRatio > 0.3) {
-      errors.push('Prompt contains too many special characters');
-    }
-
-    return {
-      isValid: errors.length === 0,
-      errors,
-    };
-  }
-
-  /**
-   * Validate an image URL.
+    // Only compute special char ratio when length is non-zero to avoid div-by-zero.
+    if (value.length > 0) {
+      const specials = (value.match(/[^a-zA-Z0-9\s,.!?-]/g) || []).length;
+      const specialCharRatio = specials / value.length;
+      if (specialCharRatio > 0.3) {
+        errors.push('Prompt contains too many special characters');
+      }
+    }
+
+    return { isValid: errors.length === 0, errors };
+  }
+
+  /**
+   * Validate an image URL (http/https/blob) with structural checks.
    */
   validateImageUrl(url: string): ValidationResult {
     const errors: string[] = [];
-
-    if (!url || url.trim().length === 0) {
+    const value = (url ?? '').trim();
+
+    if (value.length === 0) {
       errors.push('URL cannot be empty');
-    }
-
-    // Check if it's a valid URL (either http/https or blob)
+      return { isValid: false, errors };
+    }
+
     try {
-      const parsed = new URL(url);
+      const parsed = new URL(value);
       if (!['http:', 'https:', 'blob:'].includes(parsed.protocol)) {
         errors.push('URL must use http, https, or blob protocol');
       }
-    } catch (e) {
+    } catch {
       errors.push('Invalid URL format');
     }
 
-    return {
-      isValid: errors.length === 0,
-      errors,
-    };
-  }
-
-  /**
-   * Validate a seed number.
+    return { isValid: errors.length === 0, errors };
+  }
+
+  /**
+   * Validate an optional integer seed.
    */
   validateSeed(seed: number | undefined): ValidationResult {
     const errors: string[] = [];
-
     if (seed !== undefined) {
-      if (!Number.isInteger(seed)) {
-        errors.push('Seed must be an integer');
-      }
-
-      if (seed < 0) {
-        errors.push('Seed must be a positive number');
-      }
-
-      if (seed > Number.MAX_SAFE_INTEGER) {
-        errors.push('Seed is too large');
-      }
-    }
-
-    return {
-      isValid: errors.length === 0,
-      errors,
-    };
-  }
-
-  /**
-   * Validate image dimensions.
+      if (!Number.isInteger(seed)) errors.push('Seed must be an integer');
+      if (typeof seed === 'number' && seed < 0) errors.push('Seed must be a positive number');
+      if (typeof seed === 'number' && seed > Number.MAX_SAFE_INTEGER) errors.push('Seed is too large');
+    }
+    return { isValid: errors.length === 0, errors };
+  }
+
+  /**
+   * Validate image dimensions within bounds.
    */
   validateDimensions(width: number, height: number): ValidationResult {
     const errors: string[] = [];
 
-    if (width <= 0 || height <= 0) {
+    if (!Number.isFinite(width) || !Number.isFinite(height) || width <= 0 || height <= 0) {
       errors.push('Dimensions must be positive numbers');
-    }
-
-    if (width > 8192 || height > 8192) {
-      errors.push('Dimensions are too large (maximum 8192px)');
-    }
-
-    if (width < 64 || height < 64) {
-      errors.push('Dimensions are too small (minimum 64px)');
-    }
-
-    return {
-      isValid: errors.length === 0,
-      errors,
-    };
-  }
-
-  /**
-   * Sanitize a string by removing potentially dangerous characters.
-   * Removes control characters including null bytes according to OWASP guidelines.
-   * Handles Unicode normalization and multi-byte character attacks.
+    } else {
+      if (width > 8192 || height > 8192) errors.push('Dimensions are too large (maximum 8192px)');
+      if (width < 64 || height < 64) errors.push('Dimensions are too small (minimum 64px)');
+    }
+
+    return { isValid: errors.length === 0, errors };
+  }
+
+  /**
+   * String hygiene: normalize & strip dangerous/invisible code points.
+   * - NFC normalization guards combining char tricks.
+   * - Remove C0/C1 control chars, nulls, zero-width, bidi overrides, etc.
    */
   sanitizeString(input: string): string {
-    // Normalize Unicode to prevent homograph attacks and combining character exploits
-    // NFC (Canonical Decomposition, followed by Canonical Composition)
-    let sanitized = input.normalize('NFC');
-
-    // Remove null bytes and control characters (C0 and C1 control codes)
-    // This is intentional and necessary for security - not a lint error
-    // References: OWASP Input Validation Cheat Sheet
-    // Control characters can cause injection attacks and data corruption
+    let sanitized = (input ?? '').normalize('NFC');
+
+    // Control chars (C0/C1) including nulls.
     // eslint-disable-next-line no-control-regex
     sanitized = sanitized.replace(/[\x00-\x1F\x7F-\x9F]/g, '');
 
-    // Remove zero-width characters that can be used for obfuscation
-    sanitized = sanitized.replace(/[\u200B-\u200D\uFEFF]/g, '');
-
-    // Remove directional override characters (can be used for spoofing)
-    sanitized = sanitized.replace(/[\u202A-\u202E]/g, '');
-
-    // Remove other invisible Unicode characters
-    sanitized = sanitized.replace(/[\u2060-\u2069]/g, '');
-
-    // Remove Unicode line/paragraph separators
+    // Zero-width & format characters often abused for obfuscation.
+    sanitized = sanitized.replace(/[\u200B-\u200F\uFEFF]/g, ''); // ZWSP, ZWJ, ZWNJ, LRM, RLM, BOM
+
+    // Bidi overrides / isolates
+    sanitized = sanitized.replace(/[\u202A-\u202E\u2060-\u2069]/g, '');
+
+    // Unicode line/paragraph separators
     sanitized = sanitized.replace(/[\u2028\u2029]/g, '');
 
-    // Trim whitespace
-    sanitized = sanitized.trim();
-
-    // Remove multiple consecutive spaces
-    sanitized = sanitized.replace(/\s+/g, ' ');
+    // Collapse whitespace
+    sanitized = sanitized.trim().replace(/\s+/g, ' ');
 
     return sanitized;
   }
 
   /**
-   * Sanitize HTML to prevent XSS attacks.
-<<<<<<< HEAD
-   * Production-grade implementation with comprehensive tag and attribute filtering.
-   * Uses multiple layers of defense to prevent XSS including encoded attacks.
-   *
-   * This method escapes HTML tags instead of removing them, preserving text content
-   * while preventing script execution. It also removes dangerous patterns.
+   * Strict HTML sanitization to plain text (no tags retained).
+   * Defense-in-depth:
+   *  - Layer 1: sanitize-html library removes all tags/attrs.
+   *  - Layers 2–4: extra scrubbing for protocol keywords & CSS url() patterns that could
+   *    survive via encoding in text contexts or downstream re-interpretation.
    */
   sanitizeHtml(html: string): string {
-    // Escape the HTML by converting tags to HTML entities
-    // This prevents any script execution while preserving text content
-    const div = document.createElement('div');
-    div.textContent = html;
-    let sanitized = div.innerHTML;
-
-    // Remove dangerous protocols and patterns from the escaped text
-    // Even though escaped, we still remove these for extra safety
-
-    // Remove javascript: protocol and its encoded variants
-    sanitized = sanitized.replace(/javascript\s*:/gi, '');
-    sanitized = sanitized.replace(/javascript&amp;#58;/gi, '');
-    sanitized = sanitized.replace(/javascript&amp;colon;/gi, '');
-
-    // Remove data: protocol and its encoded variants
-    sanitized = sanitized.replace(/data\s*:/gi, '');
-    sanitized = sanitized.replace(/data&amp;#58;/gi, '');
-    sanitized = sanitized.replace(/data&amp;colon;/gi, '');
-
-    // Remove vbscript: protocol
-    sanitized = sanitized.replace(/vbscript\s*:/gi, '');
-
-    // Remove onclick and other event handlers
-    sanitized = sanitized.replace(/\s*on\w+\s*=/gi, '');
-
-=======
-   * Production-grade implementation using Angular's DomSanitizer with defense-in-depth.
-   * 
-   * This method uses a layered security approach:
-   * 1. First pass through sanitize-html library to strip dangerous tags/attributes
-   * 2. Additional pattern-based removal of event handlers and dangerous protocols
-   * 3. Can be further processed through Angular's DomSanitizer when rendering
-   * 
-   * @param html - The HTML string to sanitize
-   * @returns Sanitized HTML string safe for display
-   */
-  sanitizeHtml(html: string): string {
-    if (!html || html.trim().length === 0) {
-      return '';
-    }
-
-    // Layer 1: Use well-tested sanitize-html library with strict configuration
-    // This removes dangerous tags, attributes, and scripts BEFORE they can be encoded
-    let sanitized = sanitizeHtml(html, {
-      allowedTags: [], // Remove all tags for maximum safety (plain text output)
-      allowedAttributes: {}, // Remove all attributes
-      disallowedTagsMode: 'discard', // Completely remove disallowed tags
-      allowedSchemes: ['http', 'https', 'mailto'], // Only allow safe URL schemes
+    const raw = (html ?? '').trim();
+    if (raw.length === 0) return '';
+
+    // 1) Library pass: strip all tags & attributes (plain text result)
+    let sanitized = sanitizeHtmlLib(raw, {
+      allowedTags: [],
+      allowedAttributes: {},
+      disallowedTagsMode: 'discard',
+      allowedSchemes: ['http', 'https', 'mailto'],
       allowedSchemesByTag: {},
       allowedSchemesAppliedToAttributes: ['href', 'src', 'cite'],
       allowProtocolRelative: false,
     });
 
-    // Layer 2: Remove ALL event handlers with comprehensive patterns
-    // This catches any encoded event handlers that might have slipped through
-    // Match on*, ON*, oN*, etc. with various attribute formats
+    // 2) Remove event handler intent strings (defensive; mostly irrelevant when tags are gone)
     sanitized = this.replaceRepeatedly(sanitized, /\s*on\w+\s*=\s*["'][^"']*["']/gi, '');
     sanitized = this.replaceRepeatedly(sanitized, /\s*on\w+\s*=\s*[^\s>]*/gi, '');
-    
-    // Layer 3: Remove dangerous protocols including encoded variations
-    const dangerousProtocols = [
-      'javascript:',
-      'javascript&colon;',
-      'javascript&#58;',
-      'javascript&#x3a;',
-      'javascript&#x003a;',
-      'data:',
-      'data&colon;',
-      'data&#58;',
-      'data&#x3a;',
-      'vbscript:',
-      'vbscript&colon;',
-      'vbscript&#58;',
-      'vbscript&#x3a;',
-      'file:',
-      'about:',
+
+    // 3) Nuke dangerous protocols (including encoded/colon variants) found in text
+    const dangerous = [
+      'javascript:', 'javascript&colon;', 'javascript&#58;', 'javascript&#x3a;', 'javascript&#x003a;',
+      'data:', 'data&colon;', 'data&#58;', 'data&#x3a;',
+      'vbscript:', 'vbscript&colon;', 'vbscript&#58;', 'vbscript&#x3a;',
+      'file:', 'about:',
     ];
-
-    for (const protocol of dangerousProtocols) {
-      // Create pattern that matches protocol with optional whitespace around colon
-      const pattern = protocol.replace(':', '\\s*:\\s*');
-      const regex = new RegExp(pattern, 'gi');
-      sanitized = this.replaceRepeatedly(sanitized, regex, '');
-    }
-
-    // Layer 4: Remove suspicious CSS patterns
-    sanitized = sanitized.replace(
-      /\s*style\s*=\s*["'][^"']*(expression|behavior|binding|import|@import)[^"']*["']/gi,
-      ''
-    );
-
-    // Remove CSS url() with dangerous protocols
+    for (const proto of dangerous) {
+      const pattern = proto.replace(':', '\\s*:\\s*'); // be tolerant to whitespace around colon
+      sanitized = this.replaceRepeatedly(sanitized, new RegExp(pattern, 'gi'), '');
+    }
+
+    // 4) Remove CSS url() with dangerous protocols if somehow present in text
     sanitized = sanitized.replace(
       /url\s*\(\s*['"]?\s*(?:javascript:|data:|vbscript:)[^)]*['"]?\s*\)/gi,
       ''
     );
 
-    // Layer 5: Remove meta, link, and base tags that could cause navigation/redirection
-    sanitized = sanitized.replace(/<meta[\s\S]*?>/gi, '');
-    sanitized = sanitized.replace(/<link[\s\S]*?>/gi, '');
-    sanitized = sanitized.replace(/<base[\s\S]*?>/gi, '');
-
->>>>>>> 9118b602
     return sanitized;
   }
 
   /**
-   * Sanitize HTML and prepare it for safe rendering in Angular templates.
-   * This method combines sanitize-html with Angular's DomSanitizer for maximum security.
-   * 
-   * Use this when you need to bind sanitized HTML to Angular templates using [innerHTML].
-   * 
-   * @param html - The HTML string to sanitize
-   * @returns Sanitized string that has been processed through Angular's security layer
+   * Prepare sanitized HTML for safe Angular rendering.
+   * Use this result for [innerHTML]; Angular will still apply its security checks.
    */
   sanitizeHtmlForAngular(html: string): string {
-    // First sanitize through our multi-layer approach
-    const sanitized = this.sanitizeHtml(html);
-    
-    // Then process through Angular's DomSanitizer for additional security context
-    // Note: sanitize() method applies Angular's XSS protection and returns a string
-    return this.domSanitizer.sanitize(1, sanitized) || ''; // SecurityContext.HTML = 1
-  }
-
-  /**
-   * Advanced HTML sanitization with whitelist approach.
-   * Only allows specific safe tags and attributes.
+    const plain = this.sanitizeHtml(html);
+    return this.domSanitizer.sanitize(SecurityContext.HTML, plain) ?? '';
+  }
+
+  /**
+   * Whitelist-based HTML sanitizer that preserves allowed markup.
+   * - In browser: DOMParser traversal with attribute-level filtering.
+   * - In SSR / no DOM: falls back to sanitize-html with equivalent allowlist.
+   *
+   * @param html Raw HTML
+   * @param allowedTags Allowed element names (lowercase)
+   * @param allowedAttributes Map of tag -> allowed attribute names (lowercase). Use '*' for global.
+   * @returns Sanitized HTML string limited to the allowlist.
    */
   sanitizeHtmlAdvanced(
     html: string,
     allowedTags: string[] = [],
     allowedAttributes: Record<string, string[]> = {}
   ): string {
+    const raw = (html ?? '').trim();
+    if (raw.length === 0) return '';
+
+    // If no tags allowed, reuse strict plain-text sanitizer.
+    if (allowedTags.length === 0) return this.sanitizeHtml(raw);
+
+    // SSR-safe fallback when DOM APIs are not available
+    const hasDom = typeof window !== 'undefined' && typeof DOMParser !== 'undefined';
+    if (!hasDom) {
+      return sanitizeHtmlLib(raw, {
+        allowedTags,
+        allowedAttributes: Object.keys(allowedAttributes).length
+          ? allowedAttributes
+          : {}, // sanitize-html expects {} when none
+        allowedSchemes: ['http', 'https', 'mailto'],
+        allowedSchemesByTag: {},
+        allowedSchemesAppliedToAttributes: ['href', 'src', 'cite'],
+        allowProtocolRelative: false,
+        transformTags: {
+          // Drop inline style entirely by default (too easy to abuse)
+          '*': (tagName, attribs) => {
+            const { style, ...rest } = attribs as Record<string, string>;
+            return { tagName, attribs: rest };
+          },
+        },
+      });
+    }
+
+    // Browser path: DOM traversal + manual filtering
     const parser = new DOMParser();
-    const doc = parser.parseFromString(html, 'text/html');
-
-    const sanitize = (node: Node): Node | null => {
+    const doc = parser.parseFromString(raw, 'text/html');
+
+    const container = document.createElement('div');
+
+    const globalAllowed = new Set((allowedAttributes['*'] ?? []).map(a => a.toLowerCase()));
+    const tagToAllowed = new Map<string, Set<string>>(
+      Object.entries(allowedAttributes).map(([k, v]) => [k.toLowerCase(), new Set(v.map(x => x.toLowerCase()))])
+    );
+    const allowedTagSet = new Set(allowedTags.map(t => t.toLowerCase()));
+
+    const appendChildrenUnwrapped = (src: Node, destParent: Node) => {
+      for (const child of Array.from(src.childNodes)) {
+        const sanitizedChild = sanitizeNode(child);
+        if (sanitizedChild) destParent.appendChild(sanitizedChild);
+      }
+    };
+
+    const isSafeHrefOrSrc = (value: string): boolean => {
+      const v = (value ?? '').trim();
+      if (v.startsWith('#')) return true; // fragment
+      if (v.startsWith('/') || v.startsWith('./') || v.startsWith('../')) return true; // relative
+      try {
+        const u = new URL(v, typeof window !== 'undefined' ? window.location.origin : 'http://localhost');
+        return ['http:', 'https:', 'mailto:'].includes(u.protocol);
+      } catch {
+        return false;
+      }
+    };
+
+    const sanitizeNode = (node: Node): Node | null => {
       if (node.nodeType === Node.TEXT_NODE) {
-        return node;
+        // Clean text content with sanitizeString rules (light pass).
+        const text = this.sanitizeString(node.textContent ?? '');
+        return document.createTextNode(text);
       }
 
       if (node.nodeType === Node.ELEMENT_NODE) {
-        const element = node as Element;
-        const tagName = element.tagName.toLowerCase();
-
-        // If tag is not allowed, return its text content
-        if (!allowedTags.includes(tagName)) {
-          return document.createTextNode(element.textContent || '');
+        const el = node as Element;
+        const tag = el.tagName.toLowerCase();
+
+        if (!allowedTagSet.has(tag)) {
+          // Strip the element but keep sanitized children (unwrap)
+          const frag = document.createDocumentFragment();
+          appendChildrenUnwrapped(el, frag);
+          return frag;
         }
 
-        // Create new element with same tag
-        const newElement = document.createElement(tagName);
-
-        // Copy only allowed attributes
-        const allowedAttrs = allowedAttributes[tagName] || [];
-        for (const attr of Array.from(element.attributes)) {
-          if (allowedAttrs.includes(attr.name)) {
-            // Additional validation for href attributes
-            if (attr.name === 'href') {
-              const href = attr.value.trim().toLowerCase();
-              // Comprehensive URL scheme validation to prevent XSS
-              // Block dangerous protocols: javascript:, data:, vbscript:, file:, etc.
-              const dangerousProtocols = [
-                'javascript:',
-                'data:',
-                'vbscript:',
-                'file:',
-                'about:',
-                'javascript&colon;',
-                'data&colon;',
-                'vbscript&colon;',
-              ];
-
-              // Check if href contains any dangerous protocol
-              const hasDangerousProtocol = dangerousProtocols.some((protocol) =>
-                href.includes(protocol)
-              );
-
-              if (!hasDangerousProtocol) {
-                // Only allow http, https, mailto, and relative URLs
-                if (
-                  href.startsWith('http://') ||
-                  href.startsWith('https://') ||
-                  href.startsWith('mailto:') ||
-                  href.startsWith('/') ||
-                  href.startsWith('./') ||
-                  href.startsWith('../') ||
-                  (href.startsWith('#') && !href.includes('javascript'))
-                ) {
-                  newElement.setAttribute(attr.name, attr.value);
-                }
-              }
-            } else {
-              newElement.setAttribute(attr.name, attr.value);
+        const out = document.createElement(tag);
+
+        // Copy only allowed attributes; drop style by default.
+        const allowedForTag = new Set([
+          ...globalAllowed,
+          ...(tagToAllowed.get(tag) ?? new Set<string>()),
+        ]);
+
+        for (const attr of Array.from(el.attributes)) {
+          const name = attr.name.toLowerCase();
+          if (!allowedForTag.has(name)) continue;
+          const val = attr.value;
+
+          if (name === 'href' || name === 'src' || name === 'cite') {
+            if (isSafeHrefOrSrc(val)) {
+              out.setAttribute(name, val);
             }
+            continue;
           }
+
+          if (name === 'style') {
+            // Disallow inline style by default (skip).
+            continue;
+          }
+
+          out.setAttribute(name, val);
         }
 
-        // Recursively sanitize children
-        for (const child of Array.from(node.childNodes)) {
-          const sanitizedChild = sanitize(child);
-          if (sanitizedChild) {
-            newElement.appendChild(sanitizedChild);
-          }
-        }
-
-        return newElement;
-      }
-
+        // Recurse
+        appendChildrenUnwrapped(el, out);
+        return out;
+      }
+
+      // Drop comments, processing instructions, etc.
       return null;
     };
 
-    const sanitizedBody = sanitize(doc.body);
-    return sanitizedBody ? sanitizedBody.textContent || '' : '';
-  }
-
-  /**
-   * Validate an API key format.
+    appendChildrenUnwrapped(doc.body, container);
+    return container.innerHTML;
+  }
+
+  /**
+   * Validate an API key format (lightweight).
+   * Accepts alnum, dot, underscore, dash; length heuristic.
    */
   validateApiKey(key: string): ValidationResult {
     const errors: string[] = [];
-
-    if (!key || key.trim().length === 0) {
-      errors.push('API key cannot be empty');
-    }
-
-    if (key && key.length < 20) {
-      errors.push('API key appears to be too short');
-    }
-
-    // Basic check for common patterns (this is very basic)
-    if (key && !/^[A-Za-z0-9_-]+$/.test(key)) {
+    const value = (key ?? '').trim();
+
+    if (value.length === 0) errors.push('API key cannot be empty');
+    if (value.length > 0 && value.length < 20) errors.push('API key appears to be too short');
+    if (value.length > 0 && !/^[A-Za-z0-9._-]+$/.test(value)) {
       errors.push('API key contains invalid characters');
     }
 
-    return {
-      isValid: errors.length === 0,
-      errors,
-    };
-  }
-
-  /**
-   * Comprehensive URL sanitization to prevent XSS and other attacks.
-   * Validates and sanitizes URLs by checking for dangerous protocols and patterns.
+    return { isValid: errors.length === 0, errors };
+  }
+
+  /**
+   * URL sanitizer: allowlist protocols; rejects encoded protocol smuggling.
+   * Returns '' for unsafe/invalid URLs.
    */
   sanitizeUrl(url: string): string {
     if (!url) return '';
-
-    // Normalize the URL
-    const normalized = url.trim().toLowerCase();
-
-    // List of dangerous protocols including encoded variations
-    const dangerousProtocols = [
-      'javascript:',
-      'javascript&colon;',
-      'javascript&#58;',
-      'javascript&#x3a;',
-      'data:',
-      'data&colon;',
-      'data&#58;',
-      'data&#x3a;',
-      'vbscript:',
-      'vbscript&colon;',
-      'vbscript&#58;',
-      'vbscript&#x3a;',
-      'file:',
-      'file&colon;',
-      'about:',
-      'about&colon;',
+    const normalized = url.trim();
+
+    // Quick deny for protocol-looking prefixes (case/encoding variants)
+    const lower = normalized.toLowerCase();
+    const bad = [
+      'javascript:', 'javascript&colon;', 'javascript&#58;', 'javascript&#x3a;', 'javascript&#x003a;',
+      'data:', 'data&colon;', 'data&#58;', 'data&#x3a;',
+      'vbscript:', 'vbscript&colon;', 'vbscript&#58;', 'vbscript&#x3a;',
+      'file:', 'file&colon;', 'about:', 'about&colon;',
     ];
-
-    // Check if URL contains any dangerous protocol
-    for (const protocol of dangerousProtocols) {
-      if (normalized.includes(protocol)) {
-        return ''; // Return empty string for dangerous URLs
-      }
-    }
-
-    // Additional check for URL-encoded attacks
+    for (const proto of bad) {
+      if (lower.includes(proto)) return '';
+    }
+
+    // Decode once to catch encoded protocols
     try {
-      const decoded = decodeURIComponent(url);
-      const decodedLower = decoded.toLowerCase();
-      for (const protocol of dangerousProtocols) {
-        if (decodedLower.includes(protocol)) {
-          return ''; // Return empty string for dangerous URLs
-        }
-      }
-    } catch (e) {
-      // If decoding fails, the URL might be malformed
+      const decodedLower = decodeURIComponent(normalized).toLowerCase();
+      for (const proto of bad) {
+        if (decodedLower.includes(proto)) return '';
+      }
+    } catch {
+      return ''; // malformed encodings
+    }
+
+    // Absolute URL path
+    try {
+      const parsed = new URL(normalized, 'http://example.com'); // base for relative handling
+      // If user supplied a protocol, enforce allowlist
+      if (parsed.origin !== 'http://example.com') {
+        const allowed = ['http:', 'https:', 'mailto:', 'blob:'];
+        return allowed.includes(parsed.protocol) ? normalized : '';
+      }
+
+      // Relative URL: ensure it doesn't contain dangerous patterns
+      if (
+        normalized.startsWith('/') ||
+        normalized.startsWith('./') ||
+        normalized.startsWith('../') ||
+        normalized.startsWith('#')
+      ) {
+        return normalized;
+      }
+
       return '';
-    }
-
-    // Validate URL format
-    try {
-      const parsed = new URL(url);
-      const allowedProtocols = ['http:', 'https:', 'mailto:', 'blob:'];
-
-      if (!allowedProtocols.includes(parsed.protocol)) {
-        return ''; // Only allow safe protocols
-      }
-
-      return url; // Return original URL if safe
-    } catch (e) {
-      // If it's a relative URL, check it doesn't contain dangerous patterns
-      if (url.startsWith('/') || url.startsWith('./') || url.startsWith('../')) {
-        // Check for dangerous patterns in relative URLs
-        if (
-          normalized.includes('javascript:') ||
-          normalized.includes('data:') ||
-          normalized.includes('vbscript:')
-        ) {
-          return '';
-        }
-        return url;
-      }
-      return ''; // Invalid URL format
-    }
-  }
-
-  /**
-   * Validate and sanitize a filename to prevent directory traversal and other attacks.
+    } catch {
+      return '';
+    }
+  }
+
+  /**
+   * Harden a filename against traversal/injection; keep simple, portable set.
    */
   sanitizeFilename(filename: string): string {
-<<<<<<< HEAD
-    if (!filename || filename.trim().length === 0) {
-      return 'file';
-    }
-=======
-    // Start with empty string if input is null/undefined
-    let sanitized = filename || '';
->>>>>>> 9118b602
-
-    // Remove path separators to prevent directory traversal
+    let sanitized = filename ?? '';
+
+    // Remove path separators
     sanitized = sanitized.replace(/[/\\]/g, '');
 
-<<<<<<< HEAD
-    // Remove null bytes
-=======
-    // Remove null bytes - necessary for security to prevent path truncation attacks
->>>>>>> 9118b602
+    // Null bytes (path truncation)
     // eslint-disable-next-line no-control-regex
     sanitized = sanitized.replace(/\x00/g, '');
 
-    // Remove leading dots to prevent hidden files
+    // Collapse leading dots (hidden files)
     sanitized = sanitized.replace(/^\.+/, '');
 
-    // Limit to alphanumeric, dash, underscore, and dot
+    // Whitelist basic portable charset
     sanitized = sanitized.replace(/[^a-zA-Z0-9._-]/g, '_');
 
-    // Ensure filename is not empty after sanitization
-    if (sanitized.length === 0) {
-      sanitized = 'file';
-    }
-
-    // Limit filename length
-    if (sanitized.length > 255) {
-      sanitized = sanitized.substring(0, 255);
-    }
+    // Trim trailing dots/spaces (Windows quirk)
+    sanitized = sanitized.replace(/[.\s]+$/g, '');
+
+    // Avoid reserved device names on Windows (case-insensitive), with or without extension.
+    const base = sanitized.split('.')[0]?.toUpperCase();
+    const reserved = new Set([
+      'CON', 'PRN', 'AUX', 'NUL',
+      'COM1', 'COM2', 'COM3', 'COM4', 'COM5', 'COM6', 'COM7', 'COM8', 'COM9',
+      'LPT1', 'LPT2', 'LPT3', 'LPT4', 'LPT5', 'LPT6', 'LPT7', 'LPT8', 'LPT9',
+    ]);
+    if (base && reserved.has(base)) {
+      sanitized = `_${sanitized}`;
+    }
+
+    if (sanitized.length === 0) sanitized = 'file';
+    if (sanitized.length > 255) sanitized = sanitized.substring(0, 255);
 
     return sanitized;
   }
