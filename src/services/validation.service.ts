--- conflicted
+++ resolved
@@ -7,12 +7,8 @@
 type SanitizeHtmlOptions = Record<string, unknown>;
 type SanitizeHtmlFn = (html: string, options: SanitizeHtmlOptions) => string;
 const sanitizeHtmlFn: SanitizeHtmlFn =
-<<<<<<< HEAD
   (sanitizeHtmlLib as { default?: SanitizeHtmlFn } & SanitizeHtmlFn).default ??
   (sanitizeHtmlLib as { default?: SanitizeHtmlFn } & SanitizeHtmlFn);
-=======
-  (sanitizeHtml as { default?: SanitizeHtmlFn } & SanitizeHtmlFn).default ?? (sanitizeHtml as SanitizeHtmlFn);
->>>>>>> 967883b4
 
 /** Single source of truth for base URL in URL parsing across CSR/SSR. */
 const DEFAULT_BASE_URL = 'http://localhost';
