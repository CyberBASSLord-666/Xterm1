--- conflicted
+++ resolved
@@ -37,19 +37,6 @@
   errors: string[];
 }
 
-<<<<<<< HEAD
-export interface SanitizeHtmlOptions {
-  allowedUriSchemes?: string[];
-  allowRelativeUris?: boolean;
-  enforceNoopener?: boolean;
-  blockedTags?: string[];
-}
-
-/**
- * Service for input validation and sanitization.
- */
-=======
->>>>>>> c2756835
 @Injectable({ providedIn: 'root' })
 export class ValidationService {
   private readonly domSanitizer = inject(DomSanitizer);
@@ -147,86 +134,6 @@
    * NFC normalization + removal of control/zero-width/bidi/invisible chars.
    */
   sanitizeString(input: string): string {
-<<<<<<< HEAD
-    const sanitized = ValidationService.stripControlCharacters(input);
-    return sanitized.trim();
-  }
-
-  // Numeric ranges for C0 and C1 control characters as defined by the Unicode standard.
-  private static readonly controlCharacterRanges: ReadonlyArray<readonly [number, number]> = [
-    [0x00, 0x1f],
-    [0x7f, 0x9f]
-  ];
-
-  private static readonly defaultAllowedTags: ReadonlySet<string> = new Set([
-    'a',
-    'b',
-    'strong',
-    'i',
-    'em',
-    'u',
-    'p',
-    'br',
-    'span',
-    'ul',
-    'ol',
-    'li',
-    'code',
-    'pre',
-    'blockquote'
-  ]);
-
-  private static readonly blockedTags: ReadonlySet<string> = new Set([
-    'script',
-    'style',
-    'iframe',
-    'object',
-    'embed',
-    'template',
-    'link',
-    'meta',
-    'base'
-  ]);
-
-  private static readonly uriAttributes: ReadonlySet<string> = new Set(['href', 'src', 'xlink:href']);
-
-  private static readonly defaultAllowedUriSchemes: ReadonlySet<string> = new Set(['http', 'https', 'blob']);
-
-  private static readonly allowedTargetValues: ReadonlySet<string> = new Set(['_self', '_blank', '_parent', '_top']);
-
-private static readonly allowedRelTokens: ReadonlySet<string> = new Set([
-    'alternate',
-    'author',
-    'external',
-    'help',
-    'license',
-    'next',
-    'nofollow',
-    'noopener',
-    'noreferrer',
-    'prev',
-    'ugc'
-  ]);
-
-  private static readonly safeClassPattern = /^[a-z0-9_-]+$/;
-
-  private static isControlCharacter(codePoint: number): boolean {
-    return ValidationService.controlCharacterRanges.some(([start, end]) => codePoint >= start && codePoint <= end);
-  }
-
-  private static stripControlCharacters(input: string): string {
-    let sanitized = '';
-
-    for (const char of input) {
-      const codePoint = char.codePointAt(0) ?? 0;
-      if (ValidationService.isControlCharacter(codePoint)) {
-        continue;
-      }
-      sanitized += char;
-    }
-
-    return sanitized;
-=======
     let s = (input ?? '').normalize('NFC');
     // eslint-disable-next-line no-control-regex
     s = s.replace(/[\x00-\x1F\x7F-\x9F]/g, '');                    // C0/C1 + nulls
@@ -235,7 +142,6 @@
     s = s.replace(/[\u2028\u2029]/g, '');                          // line/para sep
     s = s.trim().replace(/\s+/g, ' ');                             // collapse whitespace
     return s;
->>>>>>> c2756835
   }
 
   /**
@@ -244,21 +150,6 @@
    * 2) scrub residual protocol strings / url() patterns
    */
   sanitizeHtml(html: string): string {
-<<<<<<< HEAD
-    const allowedAttributes: Record<string, string[]> = {
-      '*': [],
-      'a': ['href', 'title', 'target', 'rel'],
-      'span': ['class'],
-      'code': ['class'],
-      'pre': ['class'],
-    };
-
-    return this.sanitizeHtmlAdvanced(
-      html,
-      Array.from(ValidationService.defaultAllowedTags),
-      allowedAttributes
-    );
-=======
     const raw = (html ?? '').trim();
     if (!raw) return '';
 
@@ -291,7 +182,6 @@
   sanitizeHtmlForAngular(html: string): string {
     const textOnly = this.sanitizeHtml(html);
     return this.domSanitizer.sanitize(SecurityContext.HTML, textOnly) ?? '';
->>>>>>> c2756835
   }
 
   /**
@@ -302,319 +192,6 @@
   sanitizeHtmlAdvanced(
     html: string,
     allowedTags: string[] = [],
-<<<<<<< HEAD
-    allowedAttributes: Record<string, string[]> = {},
-    options: SanitizeHtmlOptions = {}
-  ): string {
-    const allowTagSet = new Set(allowedTags.map(tag => tag.toLowerCase()));
-    const allowedAttributesMap = ValidationService.buildAttributeAllowMap(allowedAttributes);
-
-    const sanitizationOptions: SanitizationOptions = {
-      allowedUriSchemes: new Set(
-        (options.allowedUriSchemes ?? Array.from(ValidationService.defaultAllowedUriSchemes)).map(scheme => scheme.toLowerCase())
-      ),
-      allowRelativeUris: options.allowRelativeUris ?? true,
-      enforceNoopener: options.enforceNoopener ?? true,
-      blockedTags: new Set([
-        ...Array.from(ValidationService.blockedTags),
-        ...((options.blockedTags ?? []).map(tag => tag.toLowerCase()))
-      ])
-    };
-
-    return this.performDomSanitization(html, allowTagSet, allowedAttributesMap, sanitizationOptions);
-  }
-
-  private static buildAttributeAllowMap(record: Record<string, string[]>): AttributeAllowMap {
-    const map = new Map<string, ReadonlySet<string>>();
-
-    for (const [tag, attrs] of Object.entries(record)) {
-      map.set(tag.toLowerCase(), new Set(attrs.map(attr => attr.toLowerCase())));
-    }
-
-    return map;
-  }
-
-  private static mergeAllowedAttributesForTag(
-    allowedAttributes: AttributeAllowMap,
-    tagName: string
-  ): ReadonlySet<string> {
-    const merged = new Set<string>();
-    const globalAttrs = allowedAttributes.get('*');
-    if (globalAttrs) {
-      globalAttrs.forEach(attr => merged.add(attr));
-    }
-    const tagAttrs = allowedAttributes.get(tagName);
-    if (tagAttrs) {
-      tagAttrs.forEach(attr => merged.add(attr));
-    }
-    return merged;
-  }
-
-  private performDomSanitization(
-    html: string,
-    allowedTags: ReadonlySet<string>,
-    allowedAttributes: AttributeAllowMap,
-    options: SanitizationOptions
-  ): string {
-    const parser = new DOMParser();
-    const doc = parser.parseFromString(html, 'text/html');
-    const fragment = document.createDocumentFragment();
-
-    for (const child of Array.from(doc.body.childNodes)) {
-      const sanitizedChild = this.sanitizeNode(child, allowedTags, allowedAttributes, options);
-      if (sanitizedChild) {
-        fragment.appendChild(sanitizedChild);
-      }
-    }
-
-    const container = document.createElement('div');
-    container.appendChild(fragment);
-    return container.innerHTML;
-  }
-
-  private sanitizeNode(
-    node: Node,
-    allowedTags: ReadonlySet<string>,
-    allowedAttributes: AttributeAllowMap,
-    options: SanitizationOptions
-  ): Node | null {
-    if (node.nodeType === Node.TEXT_NODE) {
-      const sanitizedText = ValidationService.stripControlCharacters(node.textContent ?? '');
-      return document.createTextNode(sanitizedText);
-    }
-
-    if (node.nodeType === Node.COMMENT_NODE) {
-      return null;
-    }
-
-    if (node.nodeType === Node.ELEMENT_NODE) {
-      const element = node as Element;
-      const tagName = element.tagName.toLowerCase();
-
-      if (options.blockedTags.has(tagName)) {
-        return null;
-      }
-
-      if (!allowedTags.has(tagName)) {
-        return this.sanitizeChildNodes(element, allowedTags, allowedAttributes, options);
-      }
-
-      const sanitizedElement = document.createElement(tagName);
-      const allowedAttrNames = ValidationService.mergeAllowedAttributesForTag(allowedAttributes, tagName);
-
-      for (const attr of Array.from(element.attributes)) {
-        const attrName = attr.name.toLowerCase();
-        if (!allowedAttrNames.has(attrName)) {
-          continue;
-        }
-
-        const attrValue = ValidationService.stripControlCharacters(attr.value.trim());
-
-        if (ValidationService.uriAttributes.has(attrName)) {
-          if (!this.isAllowedUri(attrValue, options)) {
-            continue;
-          }
-          sanitizedElement.setAttribute(attrName, attrValue);
-          continue;
-        }
-
-        if (attrName === 'class') {
-          const sanitizedClass = this.sanitizeClassAttribute(attrValue);
-          if (sanitizedClass) {
-            sanitizedElement.setAttribute('class', sanitizedClass);
-          }
-          continue;
-        }
-
-        if (attrName === 'target') {
-          const sanitizedTarget = this.sanitizeTargetAttribute(attrValue, allowedAttrNames, options);
-          if (sanitizedTarget) {
-            sanitizedElement.setAttribute('target', sanitizedTarget);
-          }
-          continue;
-        }
-
-        if (attrName === 'rel') {
-          const sanitizedRel = this.sanitizeRelAttribute(attrValue);
-          if (sanitizedRel) {
-            sanitizedElement.setAttribute('rel', sanitizedRel);
-          }
-          continue;
-        }
-
-        if (attrValue.length > 0) {
-          sanitizedElement.setAttribute(attrName, attrValue);
-        }
-      }
-
-      if (sanitizedElement.hasAttribute('target')) {
-        const targetValue = sanitizedElement.getAttribute('target');
-        if (targetValue === '_blank' && options.enforceNoopener) {
-          const enforcedRel = this.ensureRelNoopener(sanitizedElement.getAttribute('rel') ?? '');
-          sanitizedElement.setAttribute('rel', enforcedRel);
-        }
-      }
-
-      const sanitizedChildren = this.sanitizeChildNodes(element, allowedTags, allowedAttributes, options);
-      if (sanitizedChildren) {
-        sanitizedElement.appendChild(sanitizedChildren);
-      }
-
-      return sanitizedElement;
-    }
-
-    return null;
-  }
-
-  private sanitizeChildNodes(
-    element: Element,
-    allowedTags: ReadonlySet<string>,
-    allowedAttributes: AttributeAllowMap,
-    options: SanitizationOptions
-  ): DocumentFragment | null {
-    const fragment = document.createDocumentFragment();
-
-    for (const child of Array.from(element.childNodes)) {
-      const sanitizedChild = this.sanitizeNode(child, allowedTags, allowedAttributes, options);
-      if (sanitizedChild) {
-        fragment.appendChild(sanitizedChild);
-      }
-    }
-
-    return fragment.childNodes.length > 0 ? fragment : null;
-  }
-
-  private isAllowedUri(value: string, options: SanitizationOptions): boolean {
-    if (!value) {
-      return false;
-    }
-
-    const trimmed = value.trim();
-    if (!trimmed) {
-      return false;
-    }
-
-    const colonIndex = trimmed.indexOf(':');
-    if (colonIndex === -1) {
-      if (!options.allowRelativeUris) {
-        return false;
-      }
-
-      return true;
-    }
-
-    const scheme = trimmed.slice(0, colonIndex).toLowerCase();
-    if (!options.allowedUriSchemes.has(scheme)) {
-      return false;
-    }
-
-    if (scheme === 'data') {
-      return false;
-    }
-
-    return true;
-  }
-
-  private sanitizeClassAttribute(value: string): string | null {
-    const classes = value.split(/\s+/).filter(Boolean);
-    if (classes.length === 0) {
-      return null;
-    }
-
-    const sanitizedClasses: string[] = [];
-    const seen = new Set<string>();
-
-    for (const cls of classes) {
-      if (!ValidationService.safeClassPattern.test(cls)) {
-        continue;
-      }
-
-      const lower = cls.toLowerCase();
-      if (seen.has(lower)) {
-        continue;
-      }
-
-      seen.add(lower);
-      sanitizedClasses.push(cls);
-    }
-
-    return sanitizedClasses.length > 0 ? sanitizedClasses.join(' ') : null;
-  }
-
-  private sanitizeTargetAttribute(
-    value: string,
-    allowedAttrNames: ReadonlySet<string>,
-    options: SanitizationOptions
-  ): string | null {
-    const normalized = value.trim().toLowerCase();
-
-    if (!ValidationService.allowedTargetValues.has(normalized)) {
-      return null;
-    }
-
-    if (normalized === '_blank' && options.enforceNoopener && !allowedAttrNames.has('rel')) {
-      return null;
-    }
-
-    return normalized;
-  }
-
-  private sanitizeRelAttribute(value: string): string | null {
-    const tokens = value.split(/\s+/).filter(Boolean).map(token => token.toLowerCase());
-    if (tokens.length === 0) {
-      return null;
-    }
-
-    const filtered: string[] = [];
-    const seen = new Set<string>();
-
-    for (const token of tokens) {
-      if (!ValidationService.allowedRelTokens.has(token)) {
-        continue;
-      }
-
-      if (!seen.has(token)) {
-        seen.add(token);
-        filtered.push(token);
-      }
-    }
-
-    return filtered.length > 0 ? filtered.join(' ') : null;
-  }
-
-  private ensureRelNoopener(value: string): string {
-    const tokens = value.split(/\s+/).filter(Boolean).map(token => token.toLowerCase());
-    tokens.push('noopener', 'noreferrer');
-
-    const filtered: string[] = [];
-    const seen = new Set<string>();
-
-    for (const token of tokens) {
-      if (!ValidationService.allowedRelTokens.has(token)) {
-        continue;
-      }
-
-      if (!seen.has(token)) {
-        seen.add(token);
-        filtered.push(token);
-      }
-    }
-
-    if (!seen.has('noopener')) {
-      filtered.push('noopener');
-    }
-
-    if (!seen.has('noreferrer')) {
-      filtered.push('noreferrer');
-    }
-
-    return filtered.join(' ');
-  }
-
-  /**
-   * Validate an API key format.
-
-=======
     allowedAttributes: Record<string, string[]> = {}
   ): string {
     const raw = (html ?? '').trim();
@@ -744,7 +321,6 @@
   /**
    * URL sanitizer: allowlist protocols; reject smuggling, control chars, and protocol-relative.
    * Returns '' for unsafe/invalid URLs.
->>>>>>> c2756835
    */
   sanitizeUrl(url: string): string {
     if (!url) return '';
@@ -819,13 +395,4 @@
     if (s.length > 255) s = s.slice(0, 255);
     return s;
   }
-}
-
-interface SanitizationOptions {
-  allowedUriSchemes: Set<string>;
-  allowRelativeUris: boolean;
-  enforceNoopener: boolean;
-  blockedTags: Set<string>;
-}
-
-type AttributeAllowMap = ReadonlyMap<string, ReadonlySet<string>>;+}