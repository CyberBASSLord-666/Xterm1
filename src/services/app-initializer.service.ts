--- conflicted
+++ resolved
@@ -6,7 +6,6 @@
 import { PerformanceMonitorService } from './performance-monitor.service';
 import { initializeGeminiClient } from './pollinations.client';
 import { environment } from '../environments/environment';
-import { AnalyticsService } from './analytics.service';
 
 /**
  * App initialization service.
@@ -19,8 +18,6 @@
   private requestCache = inject(RequestCacheService);
   private keyboardShortcuts = inject(KeyboardShortcutsService);
   private perfMonitor = inject(PerformanceMonitorService);
-  private analytics = inject(AnalyticsService);
-  private readonly secretSources: Record<string, string | undefined> = {};
 
   /**
    * Initialize the application.
@@ -29,12 +26,6 @@
   initialize(): Promise<void> {
     return this.perfMonitor.measureAsync('AppInitialization', async () => {
       try {
-        // Validate environment configuration
-        this.validateEnvironment();
-
-        // Hydrate runtime configuration from secure bootstrap sources
-        this.bootstrapSecrets();
-
         // Set log level based on environment
         const logLevel = environment.production ? LogLevel.WARN : LogLevel.DEBUG;
         this.logger.setLogLevel(logLevel);
@@ -43,48 +34,21 @@
           { environment: environment.production ? 'production' : 'development' },
           'AppInitializer'
         );
-<<<<<<< HEAD
-
-        // Security check: ensure HTTPS in production
-        if (environment.production && typeof window !== 'undefined') {
-          this.enforceSecureConnection();
-        }
-=======
->>>>>>> c2756835
 
         // Start cache cleanup
         this.requestCache.startPeriodicCleanup(60000); // Every minute
 
-        // Initialise analytics before bootstrapping the AI client
-        this.initialiseAnalytics();
-
         // Initialize Gemini client if API key is available
-        const apiKey = this.config.getGeminiApiKey();
+        const apiKey = this.config.getGeminiApiKey() || environment.geminiApiKey;
         if (apiKey) {
           initializeGeminiClient(apiKey);
-          this.logger.info(
-            'Gemini API client initialized',
-            { source: this.secretSources.geminiApiKey ?? 'unspecified' },
-            'AppInitializer'
-          );
+          this.logger.info('Gemini API client initialized', undefined, 'AppInitializer');
         } else {
-<<<<<<< HEAD
-          this.logger.error(
-            'Gemini API key is not configured; aborting Gemini client bootstrap.',
-            undefined,
-            'AppInitializer'
-          );
-          const shouldFail = (environment as any).bootstrapConfig?.failOnMissingGeminiKey === true;
-          if (environment.production && shouldFail) {
-            throw new Error('Missing Gemini API key in production environment.');
-          }
-=======
           this.logger.warn(
             'No Gemini API key found. AI features will be limited.',
             undefined,
             'AppInitializer'
           );
->>>>>>> c2756835
         }
 
         // Setup default keyboard shortcuts
@@ -103,171 +67,12 @@
   }
 
   /**
-   * Validate environment configuration.
-   * Ensures all required configuration is present and valid.
-   */
-  private validateEnvironment(): void {
-    if (typeof environment === 'undefined') {
-      throw new Error('Environment configuration is missing');
-    }
-
-    if (typeof environment.production !== 'boolean') {
-      throw new Error('Environment production flag must be a boolean');
-    }
-
-    this.logger.debug('Environment validation passed', { production: environment.production }, 'AppInitializer');
-  }
-
-  /**
-   * Enforce secure connection in production.
-   * Redirects to HTTPS if accessed via HTTP.
-   */
-  private enforceSecureConnection(): void {
-    const isSecure = window.location.protocol === 'https:';
-    const isLocalhost = window.location.hostname === 'localhost' || window.location.hostname === '127.0.0.1';
-
-    if (!isSecure && !isLocalhost) {
-      this.logger.warn('Insecure connection detected in production. Redirecting to HTTPS...', undefined, 'AppInitializer');
-      // Redirect to HTTPS
-      window.location.protocol = 'https:';
-      window.location.reload();
-    }
-  }
-
-  /**
    * Setup default keyboard shortcuts.
    */
   private setupKeyboardShortcuts(): void {
     // Global keyboard shortcuts will be registered by individual components
     // This is just for setting up the service
     this.logger.debug('Keyboard shortcuts service ready', undefined, 'AppInitializer');
-  }
-
-  private bootstrapSecrets(): void {
-    const bootstrapConfig = (environment as any).bootstrapConfig ?? {};
-    const metaConfig = bootstrapConfig.meta ?? {};
-    const runtimeConfig = this.getRuntimeConfiguration();
-
-    const geminiFromRuntime = this.selectFirstTruthy('geminiApiKey', [
-      [runtimeConfig.geminiApiKey, 'runtime-config'],
-      [this.readMetaTag(metaConfig.geminiApiKey), metaConfig.geminiApiKey ? `meta:${metaConfig.geminiApiKey}` : 'meta'],
-      [(environment as any).defaults?.geminiApiKey, 'environment.defaults'],
-      [(environment as any).geminiApiKey, 'environment.legacy'],
-    ]);
-
-    if (geminiFromRuntime) {
-      this.config.setGeminiApiKey(geminiFromRuntime);
-      this.logger.debug(
-        'Gemini API key resolved from secure bootstrap channel',
-        { source: this.secretSources.geminiApiKey },
-        'AppInitializer'
-      );
-    }
-
-    const analyticsFromRuntime = this.selectFirstTruthy('analyticsMeasurementId', [
-      [runtimeConfig.analyticsMeasurementId, 'runtime-config'],
-      [
-        this.readMetaTag(metaConfig.analyticsMeasurementId),
-        metaConfig.analyticsMeasurementId ? `meta:${metaConfig.analyticsMeasurementId}` : 'meta',
-      ],
-      [(environment as any).defaults?.analyticsMeasurementId, 'environment.defaults'],
-      [(environment as any).analyticsMeasurementId, 'environment.legacy'],
-    ]);
-
-    if (analyticsFromRuntime) {
-      this.config.setAnalyticsMeasurementId(analyticsFromRuntime);
-      this.logger.debug(
-        'Analytics measurement identifier resolved',
-        { source: this.secretSources.analyticsMeasurementId },
-        'AppInitializer'
-      );
-    }
-  }
-
-  private initialiseAnalytics(): void {
-    const measurementId = this.config.getAnalyticsMeasurementId();
-    this.analytics.setEnabled(environment.production);
-
-    if (!measurementId) {
-      this.logger.warn('Analytics measurement ID not configured; analytics will remain disabled.', undefined, 'AppInitializer');
-      return;
-    }
-
-    this.analytics.initialize(measurementId);
-    this.logger.info(
-      'Analytics initialised',
-      { measurementId, source: this.secretSources.analyticsMeasurementId ?? 'unspecified' },
-      'AppInitializer'
-    );
-  }
-
-  private getRuntimeConfiguration(): { geminiApiKey?: string; analyticsMeasurementId?: string } {
-    if (typeof window === 'undefined') {
-      return {};
-    }
-
-    const globalConfig =
-      (window as any).__POLLIWALL_RUNTIME_CONFIG__ ||
-      (window as any).__POLLINATIONS_RUNTIME_CONFIG__ ||
-      (window as any).__ENV__;
-
-    if (!globalConfig || typeof globalConfig !== 'object') {
-      return {};
-    }
-
-    return {
-      geminiApiKey: this.normalizeRuntimeValue((globalConfig as any).geminiApiKey),
-      analyticsMeasurementId: this.normalizeRuntimeValue(
-        (globalConfig as any).analyticsMeasurementId ?? (globalConfig as any).analyticsMeasurementID
-      ),
-    };
-  }
-
-  private normalizeRuntimeValue(value: unknown): string | undefined {
-    if (typeof value !== 'string') {
-      return undefined;
-    }
-    const trimmed = value.trim();
-    return trimmed.length > 0 ? trimmed : undefined;
-  }
-
-  private readMetaTag(name: unknown): string | undefined {
-    if (typeof name !== 'string' || name.trim().length === 0) {
-      return undefined;
-    }
-
-    if (typeof document === 'undefined') {
-      return undefined;
-    }
-
-    const meta = document.querySelector(`meta[name="${name}"]`);
-    if (!meta) {
-      return undefined;
-    }
-
-    const content = meta.getAttribute('content');
-    if (!content) {
-      return undefined;
-    }
-
-    const trimmed = content.trim();
-    return trimmed.length > 0 ? trimmed : undefined;
-  }
-
-  private selectFirstTruthy(
-    key: 'geminiApiKey' | 'analyticsMeasurementId',
-    candidates: Array<[unknown, string | undefined]>
-  ): string | undefined {
-    for (const [candidate, source] of candidates) {
-      if (typeof candidate === 'string') {
-        const trimmed = candidate.trim();
-        if (trimmed.length > 0) {
-          this.secretSources[key] = source ?? 'unspecified';
-          return trimmed;
-        }
-      }
-    }
-    return undefined;
   }
 
   /**
