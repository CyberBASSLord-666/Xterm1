import { Injectable, inject } from '@angular/core';
import { LoggerService } from './logger.service';
import { PlatformService } from './platform.service';
import type { Metadata, PerformanceEntryWithProcessing } from '../types/utility.types';
import { CACHE_CONFIG, FEATURE_FLAGS } from '../constants';

export interface PerformanceMetric {
  name: string;
  startTime: number;
  endTime?: number;
  duration?: number;
  metadata?: Metadata;
}

export interface WebVitals {
  fcp?: number; // First Contentful Paint
  lcp?: number; // Largest Contentful Paint
  fid?: number; // First Input Delay
  cls?: number; // Cumulative Layout Shift
  ttfb?: number; // Time to First Byte
  tti?: number; // Time to Interactive
}

interface PerformanceNavigationTimingExtended extends PerformanceEntry {
  responseStart?: number;
  requestStart?: number;
  domInteractive?: number;
  fetchStart?: number;
}

/**
 * Service for monitoring and logging performance metrics.
 * Useful for identifying bottlenecks and optimizing the application.
 */
@Injectable({ providedIn: 'root' })
export class PerformanceMonitorService {
  private logger = inject(LoggerService);
  private platformService = inject(PlatformService);
  private activeMetrics = new Map<string, PerformanceMetric>();
  private completedMetrics: PerformanceMetric[] = [];
  private readonly maxHistorySize = CACHE_CONFIG.MAX_CACHE_SIZE;
  private readonly enabled = FEATURE_FLAGS.ENABLE_PERFORMANCE_MONITORING;

  /**
   * Start measuring a performance metric.
   * @param name The name of the metric
   * @param metadata Optional metadata to associate with the metric
   * @returns The metric ID
   */
  public startMeasure(name: string, metadata?: Metadata): string {
    const id = `${name}-${Date.now()}-${Math.random()}`;
    const performance = this.platformService.getPerformance();
    const startTime = performance ? performance.now() : Date.now();

    const metric: PerformanceMetric = {
      name,
      startTime,
      metadata,
    };
    this.activeMetrics.set(id, metric);
    return id;
  }

  /**
   * End measuring a performance metric.
   * @param id The metric ID returned from startMeasure
   */
  endMeasure(id: string): void {
    const metric = this.activeMetrics.get(id);
    if (!metric) {
      this.logger.warn(`Performance metric not found: ${id}`, undefined, 'PerformanceMonitor');
      return;
    }

    const performance = this.platformService.getPerformance();
    metric.endTime = performance ? performance.now() : Date.now();
    metric.duration = metric.endTime - metric.startTime;

    this.activeMetrics.delete(id);
    this.completedMetrics.push(metric);

    // Keep history size manageable
    if (this.completedMetrics.length > this.maxHistorySize) {
      this.completedMetrics.shift();
    }

    // Log if duration is significant (> 100ms)
    if (metric.duration > 100) {
      this.logger.info(
        `Performance: ${metric.name} took ${metric.duration.toFixed(2)}ms`,
        metric,
        'PerformanceMonitor'
      );
    }
  }

  /**
   * Measure an async operation.
   * @param name The name of the operation
   * @param operation The async operation to measure
   * @param metadata Optional metadata
   * @returns The result of the operation
   */
  public async measureAsync<T>(name: string, operation: () => Promise<T>, metadata?: Metadata): Promise<T> {
    const id = this.startMeasure(name, metadata);
    try {
      return await operation();
    } finally {
      this.endMeasure(id);
    }
  }

  /**
   * Measure a synchronous operation.
   * @param name The name of the operation
   * @param operation The sync operation to measure
   * @param metadata Optional metadata
   * @returns The result of the operation
   */
  public measureSync<T>(name: string, operation: () => T, metadata?: Metadata): T {
    const id = this.startMeasure(name, metadata);
    try {
      return operation();
    } finally {
      this.endMeasure(id);
    }
  }

  /**
   * Get statistics for a specific metric name.
   */
  getStats(name: string): {
    count: number;
    min: number;
    max: number;
    avg: number;
  } | null {
    const metrics = this.completedMetrics.filter((m) => m.name === name);
    if (metrics.length === 0) {
      return null;
    }

    const durations = metrics.map((m) => m.duration || 0);
    return {
      count: metrics.length,
      min: Math.min(...durations),
      max: Math.max(...durations),
      avg: durations.reduce((a, b) => a + b, 0) / durations.length,
    };
  }

  /**
   * Get all completed metrics.
   */
  getHistory(): PerformanceMetric[] {
    return [...this.completedMetrics];
  }

  /**
   * Clear metrics history.
   */
  clearHistory(): void {
    this.completedMetrics = [];
  }

  /**
   * Get Web Vitals metrics with full Core Web Vitals implementation.
   */
  /**
   * Get current Web Vitals metrics.
   * @returns Object containing available Web Vitals metrics
   */
  public getWebVitals(): WebVitals {
    const vitals: WebVitals = {};

<<<<<<< HEAD
    if (!this.platformService.isBrowser) {
      return vitals; // Return empty vitals in SSR
    }
=======
    if ('PerformanceObserver' in window) {
      try {
        // Time to First Byte / Time to Interactive
        const navigation = performance.getEntriesByType('navigation')[0] as PerformanceNavigationTimingExtended;

        let responseStart = navigation?.responseStart;
        let requestStart = navigation?.requestStart;
        let domInteractive = navigation?.domInteractive;
        let fetchStart = navigation?.fetchStart;

        const legacyTiming = (performance as Performance & { timing?: PerformanceTiming }).timing;
        if (legacyTiming) {
          responseStart = responseStart ?? legacyTiming.responseStart;
          requestStart = requestStart ?? legacyTiming.requestStart;
          domInteractive = domInteractive ?? legacyTiming.domInteractive;
          fetchStart = fetchStart ?? legacyTiming.fetchStart;
        }

        if (responseStart !== undefined && requestStart !== undefined) {
          vitals.ttfb = responseStart - requestStart;
        }
        if (domInteractive !== undefined && fetchStart !== undefined) {
          vitals.tti = domInteractive - fetchStart;
        }
>>>>>>> 32423369

    const win = this.platformService.getWindow();
    if (!win || !('PerformanceObserver' in win)) {
      return vitals;
    }

    try {
      const performance = this.platformService.getPerformance();
      if (!performance) {
        return vitals;
      }

      // Time to First Byte
      const navigation = performance.getEntriesByType('navigation')[0] as PerformanceNavigationTimingExtended;
      if (navigation) {
        if (navigation.responseStart !== undefined && navigation.requestStart !== undefined) {
          vitals.ttfb = navigation.responseStart - navigation.requestStart;
        }
        if (navigation.domInteractive !== undefined && navigation.fetchStart !== undefined) {
          vitals.tti = navigation.domInteractive - navigation.fetchStart;
        }
      }

      // First Contentful Paint
      const paint = performance.getEntriesByType('paint');
      const fcp = paint.find((entry) => entry.name === 'first-contentful-paint');
      if (fcp) {
        vitals.fcp = fcp.startTime;
      }

      // Largest Contentful Paint
      this.observeLCP((value) => {
        vitals.lcp = value;
      });

      // First Input Delay
      this.observeFID((value) => {
        vitals.fid = value;
      });

      // Cumulative Layout Shift
      this.observeCLS((value) => {
        vitals.cls = value;
      });
    } catch (error) {
      this.logger.error('Failed to get Web Vitals', error, 'PerformanceMonitor');
    }

    return vitals;
  }

  /**
   * Observe Largest Contentful Paint (LCP).
   */
  private observeLCP(callback: (value: number) => void): void {
    if (!this.platformService.isBrowser) {
      return;
    }

    const win = this.platformService.getWindow();
    if (!win || !('PerformanceObserver' in win)) {
      return;
    }

    try {
      const observer = new PerformanceObserver((list) => {
        const entries = list.getEntries();
        const lastEntry = entries[entries.length - 1] as PerformanceEntryWithProcessing;
        if (lastEntry && (lastEntry.renderTime || lastEntry.loadTime)) {
          callback(lastEntry.renderTime ?? lastEntry.loadTime ?? 0);
        }
      });
      observer.observe({ type: 'largest-contentful-paint', buffered: true });
    } catch {
      // LCP not supported
    }
  }

  /**
   * Observe First Input Delay (FID).
   */
  private observeFID(callback: (value: number) => void): void {
    if (!this.platformService.isBrowser) {
      return;
    }

    const win = this.platformService.getWindow();
    if (!win || !('PerformanceObserver' in win)) {
      return;
    }

    try {
      const observer = new PerformanceObserver((list) => {
        list.getEntries().forEach((entry) => {
          const typedEntry = entry as PerformanceEntryWithProcessing;
          if (typedEntry.processingStart) {
            callback(typedEntry.processingStart - entry.startTime);
          }
        });
      });
      observer.observe({ type: 'first-input', buffered: true });
    } catch {
      // FID not supported
    }
  }

  /**
   * Observe Cumulative Layout Shift (CLS).
   */
  private observeCLS(callback: (value: number) => void): void {
    if (!this.platformService.isBrowser) {
      return;
    }

    const win = this.platformService.getWindow();
    if (!win || !('PerformanceObserver' in win)) {
      return;
    }

    let clsValue = 0;
    let sessionValue = 0;
    let sessionEntries: PerformanceEntryWithProcessing[] = [];

    try {
      const observer = new PerformanceObserver((list) => {
        list.getEntries().forEach((entry) => {
          const typedEntry = entry as PerformanceEntryWithProcessing;
          if (!typedEntry.hadRecentInput) {
            const firstSessionEntry = sessionEntries[0];
            const lastSessionEntry = sessionEntries[sessionEntries.length - 1];

            if (
              sessionValue &&
              lastSessionEntry &&
              firstSessionEntry &&
              entry.startTime - lastSessionEntry.startTime < 1000 &&
              entry.startTime - firstSessionEntry.startTime < 5000
            ) {
              sessionValue += typedEntry.value || 0;
              sessionEntries.push(typedEntry);
            } else {
              sessionValue = typedEntry.value || 0;
              sessionEntries = [typedEntry];
            }

            if (sessionValue > clsValue) {
              clsValue = sessionValue;
              callback(clsValue);
            }
          }
        });
      });
      observer.observe({ type: 'layout-shift', buffered: true });
    } catch {
      // CLS not supported
    }
  }

  /**
   * Get Web Vitals rating based on WCAG thresholds.
   */
  getWebVitalsRating(): Array<{
    metric: string;
    value: number;
    rating: 'good' | 'needs-improvement' | 'poor';
  }> {
    const vitals = this.getWebVitals();
    const ratings: Array<{
      metric: string;
      value: number;
      rating: 'good' | 'needs-improvement' | 'poor';
    }> = [];

    // LCP thresholds
    if (vitals.lcp !== undefined) {
      const rating = vitals.lcp < 2500 ? 'good' : vitals.lcp < 4000 ? 'needs-improvement' : 'poor';
      ratings.push({ metric: 'LCP (Largest Contentful Paint)', value: vitals.lcp, rating });
    }

    // FID thresholds
    if (vitals.fid !== undefined) {
      const rating = vitals.fid < 100 ? 'good' : vitals.fid < 300 ? 'needs-improvement' : 'poor';
      ratings.push({ metric: 'FID (First Input Delay)', value: vitals.fid, rating });
    }

    // CLS thresholds
    if (vitals.cls !== undefined) {
      const rating = vitals.cls < 0.1 ? 'good' : vitals.cls < 0.25 ? 'needs-improvement' : 'poor';
      ratings.push({ metric: 'CLS (Cumulative Layout Shift)', value: vitals.cls, rating });
    }

    // FCP thresholds
    if (vitals.fcp !== undefined) {
      const rating = vitals.fcp < 1800 ? 'good' : vitals.fcp < 3000 ? 'needs-improvement' : 'poor';
      ratings.push({ metric: 'FCP (First Contentful Paint)', value: vitals.fcp, rating });
    }

    // TTFB thresholds
    if (vitals.ttfb !== undefined) {
      const rating = vitals.ttfb < 800 ? 'good' : vitals.ttfb < 1800 ? 'needs-improvement' : 'poor';
      ratings.push({ metric: 'TTFB (Time to First Byte)', value: vitals.ttfb, rating });
    }

    return ratings;
  }

  /**
   * Log current performance metrics summary.
   */
  public logSummary(): void {
    const summary: Record<string, unknown> = {
      activeMetrics: this.activeMetrics.size,
      completedMetrics: this.completedMetrics.length,
      webVitals: this.getWebVitals(),
    };

    // Get stats for common operations
    const commonOps = ['ImageGeneration', 'ThumbnailCreation', 'DatabaseQuery'];
    commonOps.forEach((op) => {
      const stats = this.getStats(op);
      if (stats) {
        summary[op] = stats;
      }
    });

    this.logger.info('Performance Summary', summary, 'PerformanceMonitor');
  }
}<|MERGE_RESOLUTION|>--- conflicted
+++ resolved
@@ -173,11 +173,6 @@
   public getWebVitals(): WebVitals {
     const vitals: WebVitals = {};
 
-<<<<<<< HEAD
-    if (!this.platformService.isBrowser) {
-      return vitals; // Return empty vitals in SSR
-    }
-=======
     if ('PerformanceObserver' in window) {
       try {
         // Time to First Byte / Time to Interactive
@@ -202,7 +197,6 @@
         if (domInteractive !== undefined && fetchStart !== undefined) {
           vitals.tti = domInteractive - fetchStart;
         }
->>>>>>> 32423369
 
     const win = this.platformService.getWindow();
     if (!win || !('PerformanceObserver' in win)) {
