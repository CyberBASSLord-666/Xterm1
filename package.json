{
  "name": "polliwall",
  "version": "0.1.0",
  "private": true,
  "scripts": {
    "start": "ng serve",
    "build": "ng build",
    "test": "jest",
    "test:watch": "jest --watch",
    "test:coverage": "jest --coverage",
    "e2e": "playwright test --ui",
    "e2e:headless": "playwright test",
    "lint": "eslint \"src/**/*.{ts,html}\"",
    "lint:fix": "eslint \"src/**/*.{ts,html}\" --fix",
    "format": "prettier --write \"src/**/*.{ts,html,css,scss,json}\"",
    "format:check": "prettier --check \"src/**/*.{ts,html,css,scss,json}\"",
    "prepare": "husky",
    "health-check": "node scripts/health-check.js"
  },
  "dependencies": {
    "@angular/common": "^20.3.14",
    "@angular/compiler": "^20.3.14",
    "@angular/core": "^20.3.14",
    "@angular/forms": "^20.3.14",
    "@angular/platform-browser": "^20.3.14",
    "@angular/router": "^20.3.14",
    "@angular/service-worker": "^20.3.14",
    "@google/genai": "^1.27.0",
    "idb": "^8.0.0",
    "jszip": "^3.10.1",
    "rxjs": "^7.8.0",
    "sanitize-html": "^2.17.0",
    "zone.js": "~0.15.0"
  },
  "devDependencies": {
<<<<<<< HEAD
    "@angular-eslint/builder": "^21.0.1",
    "@angular-eslint/eslint-plugin": "^21.0.1",
    "@angular-eslint/eslint-plugin-template": "^21.0.1",
    "@angular-eslint/schematics": "^21.0.1",
    "@angular-eslint/template-parser": "^21.0.1",
    "@angular/build": "^20.2.0",
    "@angular/cli": "^20.2.0",
    "@angular/compiler-cli": "^20.3.3",
    "@angular/platform-browser-dynamic": "^20.3.7",
    "@cfworker/json-schema": "^4.1.1",
    "@modelcontextprotocol/sdk": "^1.23.0",
=======
    "@angular-eslint/builder": "^20.6.0",
    "@angular-eslint/eslint-plugin": "^20.6.0",
    "@angular-eslint/eslint-plugin-template": "^20.6.0",
    "@angular-eslint/schematics": "^20.6.0",
    "@angular-eslint/template-parser": "^20.6.0",
    "@angular/build": "^20.3.12",
    "@angular/cli": "^20.3.12",
    "@angular/compiler-cli": "^20.3.14",
    "@angular/platform-browser-dynamic": "^20.3.14",
>>>>>>> 32423369
    "@playwright/test": "^1.45.0",
    "@tailwindcss/postcss": "^4.0.0-alpha.16",
    "@types/jest": "^30.0.0",
    "@types/node": "^24.6.2",
    "@types/sanitize-html": "^2.16.0",
    "@typescript-eslint/eslint-plugin": "^8.46.2",
    "@typescript-eslint/parser": "^8.46.2",
    "autoprefixer": "^10.4.19",
    "eslint": "^8.57.0",
    "husky": "^9.1.7",
    "jest": "^30.2.0",
    "jest-environment-jsdom": "^30.2.0",
    "jest-preset-angular": "^15.0.3",
    "lint-staged": "^16.2.6",
    "postcss": "^8.4.38",
    "prettier": "^3.2.0",
    "serve": "^14.2.5",
    "tailwindcss": "^4.0.0-alpha.16",
    "ts-node": "^10.9.2",
    "typescript": "~5.9.3",
    "yaml": "^2.8.1"
  },
  "overrides": {
    "vite": "^7.1.11"
  },
  "lint-staged": {
    "*.{ts,html}": [
      "eslint --fix",
      "prettier --write"
    ],
    "*.{css,scss,json}": [
      "prettier --write"
    ]
  }
}<|MERGE_RESOLUTION|>--- conflicted
+++ resolved
@@ -33,7 +33,6 @@
     "zone.js": "~0.15.0"
   },
   "devDependencies": {
-<<<<<<< HEAD
     "@angular-eslint/builder": "^21.0.1",
     "@angular-eslint/eslint-plugin": "^21.0.1",
     "@angular-eslint/eslint-plugin-template": "^21.0.1",
@@ -45,17 +44,6 @@
     "@angular/platform-browser-dynamic": "^20.3.7",
     "@cfworker/json-schema": "^4.1.1",
     "@modelcontextprotocol/sdk": "^1.23.0",
-=======
-    "@angular-eslint/builder": "^20.6.0",
-    "@angular-eslint/eslint-plugin": "^20.6.0",
-    "@angular-eslint/eslint-plugin-template": "^20.6.0",
-    "@angular-eslint/schematics": "^20.6.0",
-    "@angular-eslint/template-parser": "^20.6.0",
-    "@angular/build": "^20.3.12",
-    "@angular/cli": "^20.3.12",
-    "@angular/compiler-cli": "^20.3.14",
-    "@angular/platform-browser-dynamic": "^20.3.14",
->>>>>>> 32423369
     "@playwright/test": "^1.45.0",
     "@tailwindcss/postcss": "^4.0.0-alpha.16",
     "@types/jest": "^30.0.0",
