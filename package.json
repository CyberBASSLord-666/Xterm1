{
  "name": "polliwall",
  "version": "0.1.0",
  "private": true,
  "scripts": {
    "start": "ng serve",
    "build": "ng build",
    "test": "jest",
    "test:watch": "jest --watch",
    "test:coverage": "jest --coverage",
    "e2e": "playwright test --ui",
    "e2e:headless": "playwright test",
    "e2e:cypress": "cypress open",
    "e2e:cypress:headless": "cypress run",
    "lint": "eslint \"src/**/*.{ts,html}\"",
    "lint:fix": "eslint \"src/**/*.{ts,html}\" --fix",
    "format": "prettier --write \"src/**/*.{ts,html,css,scss,json}\"",
    "format:check": "prettier --check \"src/**/*.{ts,html,css,scss,json}\"",
<<<<<<< HEAD
    "security:check": "bash scripts/validate-security.sh",
    "pre-deploy": "npm run security:check && npm run lint && npm test -- --watchAll=false && npm run build -- --configuration=production"
=======
    "prepare": "husky",
    "health-check": "node scripts/health-check.js"
>>>>>>> c2756835
  },
  "dependencies": {
    "@angular/common": "^20.2.0",
    "@angular/compiler": "^20.2.0",
    "@angular/core": "^20.2.0",
    "@angular/forms": "^20.2.0",
    "@angular/platform-browser": "^20.2.0",
    "@angular/router": "^20.2.0",
    "@angular/service-worker": "^20.2.0",
    "@google/genai": "^1.22.0",
    "idb": "^8.0.0",
    "jszip": "^3.10.1",
    "rxjs": "^7.8.0",
    "zone.js": "~0.15.0"
  },
  "devDependencies": {
    "@angular-eslint/builder": "^18.0.0",
    "@angular-eslint/eslint-plugin": "^18.0.0",
    "@angular-eslint/eslint-plugin-template": "^18.0.0",
    "@angular-eslint/schematics": "^18.0.0",
    "@angular-eslint/template-parser": "^18.0.0",
    "@angular/build": "^20.2.0",
    "@angular/cli": "^20.2.0",
    "@angular/compiler-cli": "^20.3.3",
    "@playwright/test": "^1.45.0",
    "@tailwindcss/postcss": "^4.0.0-alpha.16",
    "@types/jest": "^29.5.0",
    "@types/node": "^24.6.2",
    "@typescript-eslint/eslint-plugin": "^7.0.0",
    "@typescript-eslint/parser": "^7.0.0",
    "autoprefixer": "^10.4.19",
    "cypress": "^13.11.0",
    "eslint": "^8.57.0",
    "husky": "^9.1.7",
    "jest": "^29.7.0",
    "jest-preset-angular": "^14.0.0",
    "lint-staged": "^16.2.6",
    "postcss": "^8.4.38",
    "prettier": "^3.2.0",
    "tailwindcss": "^4.0.0-alpha.16",
    "ts-node": "^10.9.2",
    "typescript": "~5.8.2"
  },
  "overrides": {
    "vite": "^7.1.11"
  },
  "lint-staged": {
    "*.{ts,html}": [
      "eslint --fix",
      "prettier --write"
    ],
    "*.{css,scss,json}": [
      "prettier --write"
    ]
  }
}<|MERGE_RESOLUTION|>--- conflicted
+++ resolved
@@ -16,13 +16,8 @@
     "lint:fix": "eslint \"src/**/*.{ts,html}\" --fix",
     "format": "prettier --write \"src/**/*.{ts,html,css,scss,json}\"",
     "format:check": "prettier --check \"src/**/*.{ts,html,css,scss,json}\"",
-<<<<<<< HEAD
-    "security:check": "bash scripts/validate-security.sh",
-    "pre-deploy": "npm run security:check && npm run lint && npm test -- --watchAll=false && npm run build -- --configuration=production"
-=======
     "prepare": "husky",
     "health-check": "node scripts/health-check.js"
->>>>>>> c2756835
   },
   "dependencies": {
     "@angular/common": "^20.2.0",
