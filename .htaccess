--- conflicted
+++ resolved
@@ -53,10 +53,6 @@
     # Force HTTPS (HSTS) with preload
     Header always set Strict-Transport-Security "max-age=31536000; includeSubDomains; preload"
     
-<<<<<<< HEAD
-    # Content Security Policy
-    Header always set Content-Security-Policy "default-src 'self'; script-src 'self' https://www.googletagmanager.com https://aistudiocdn.com https://next.esm.sh https://esm.sh; style-src 'self' https://fonts.googleapis.com; font-src 'self' https://fonts.gstatic.com; img-src 'self' data: blob: https://image.pollinations.ai; connect-src 'self' https://image.pollinations.ai https://text.pollinations.ai https://generativelanguage.googleapis.com https://www.google-analytics.com; frame-ancestors 'none'; base-uri 'self'; form-action 'self'"
-=======
     # Content Security Policy with upgrade-insecure-requests
     Header always set Content-Security-Policy "default-src 'self'; script-src 'self' 'unsafe-inline' 'unsafe-eval' https://cdn.tailwindcss.com https://aistudiocdn.com https://next.esm.sh https://esm.sh; style-src 'self' 'unsafe-inline' https://fonts.googleapis.com; font-src 'self' https://fonts.gstatic.com; img-src 'self' data: blob: https://image.pollinations.ai; connect-src 'self' https://image.pollinations.ai https://text.pollinations.ai https://generativelanguage.googleapis.com; frame-ancestors 'none'; base-uri 'self'; form-action 'self'; upgrade-insecure-requests"
     
@@ -67,7 +63,6 @@
     Header always set Cross-Origin-Embedder-Policy "credentialless"
     Header always set Cross-Origin-Opener-Policy "same-origin"
     Header always set Cross-Origin-Resource-Policy "same-origin"
->>>>>>> 32423369
 </IfModule>
 
 # Compression
