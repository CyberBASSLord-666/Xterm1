{
  "version": 2,
  "headers": [
    {
      "source": "/(.*)",
      "headers": [
        {
          "key": "X-Content-Type-Options",
          "value": "nosniff"
        },
        {
          "key": "X-Frame-Options",
          "value": "DENY"
        },
        {
          "key": "X-XSS-Protection",
          "value": "1; mode=block"
        },
        {
          "key": "Referrer-Policy",
          "value": "strict-origin-when-cross-origin"
        },
        {
          "key": "Permissions-Policy",
          "value": "camera=(), microphone=(), geolocation=(), interest-cohort=(), payment=(), usb=(), magnetometer=(), gyroscope=(), accelerometer=()"
        },
        {
          "key": "Strict-Transport-Security",
          "value": "max-age=31536000; includeSubDomains; preload"
        },
        {
          "key": "Content-Security-Policy",
<<<<<<< HEAD
          "value": "default-src 'self'; script-src 'self' https://www.googletagmanager.com https://aistudiocdn.com https://next.esm.sh https://esm.sh; style-src 'self' https://fonts.googleapis.com; font-src 'self' https://fonts.gstatic.com; img-src 'self' data: blob: https://image.pollinations.ai; connect-src 'self' https://image.pollinations.ai https://text.pollinations.ai https://generativelanguage.googleapis.com https://www.google-analytics.com; frame-ancestors 'none'; base-uri 'self'; form-action 'self'"
=======
          "value": "default-src 'self'; script-src 'self' 'unsafe-inline' 'unsafe-eval' https://cdn.tailwindcss.com https://aistudiocdn.com https://next.esm.sh https://esm.sh; style-src 'self' 'unsafe-inline' https://fonts.googleapis.com; font-src 'self' https://fonts.gstatic.com; img-src 'self' data: blob: https://image.pollinations.ai; connect-src 'self' https://image.pollinations.ai https://text.pollinations.ai https://generativelanguage.googleapis.com; frame-ancestors 'none'; base-uri 'self'; form-action 'self'; upgrade-insecure-requests"
        },
        {
          "key": "X-Permitted-Cross-Domain-Policies",
          "value": "none"
        },
        {
          "key": "Cross-Origin-Embedder-Policy",
          "value": "credentialless"
        },
        {
          "key": "Cross-Origin-Opener-Policy",
          "value": "same-origin"
        },
        {
          "key": "Cross-Origin-Resource-Policy",
          "value": "same-origin"
>>>>>>> 32423369
        }
      ]
    },
    {
      "source": "/assets/(.*)",
      "headers": [
        {
          "key": "Cache-Control",
          "value": "public, max-age=31536000, immutable"
        }
      ]
    },
    {
      "source": "/(.*)\\.js",
      "headers": [
        {
          "key": "Cache-Control",
          "value": "public, max-age=31536000, immutable"
        }
      ]
    },
    {
      "source": "/(.*)\\.css",
      "headers": [
        {
          "key": "Cache-Control",
          "value": "public, max-age=31536000, immutable"
        }
      ]
    },
    {
      "source": "/ngsw-worker.js",
      "headers": [
        {
          "key": "Cache-Control",
          "value": "public, max-age=0, must-revalidate"
        }
      ]
    }
  ],
  "rewrites": [
    {
      "source": "/(.*)",
      "destination": "/index.html"
    }
  ]
}<|MERGE_RESOLUTION|>--- conflicted
+++ resolved
@@ -30,9 +30,6 @@
         },
         {
           "key": "Content-Security-Policy",
-<<<<<<< HEAD
-          "value": "default-src 'self'; script-src 'self' https://www.googletagmanager.com https://aistudiocdn.com https://next.esm.sh https://esm.sh; style-src 'self' https://fonts.googleapis.com; font-src 'self' https://fonts.gstatic.com; img-src 'self' data: blob: https://image.pollinations.ai; connect-src 'self' https://image.pollinations.ai https://text.pollinations.ai https://generativelanguage.googleapis.com https://www.google-analytics.com; frame-ancestors 'none'; base-uri 'self'; form-action 'self'"
-=======
           "value": "default-src 'self'; script-src 'self' 'unsafe-inline' 'unsafe-eval' https://cdn.tailwindcss.com https://aistudiocdn.com https://next.esm.sh https://esm.sh; style-src 'self' 'unsafe-inline' https://fonts.googleapis.com; font-src 'self' https://fonts.gstatic.com; img-src 'self' data: blob: https://image.pollinations.ai; connect-src 'self' https://image.pollinations.ai https://text.pollinations.ai https://generativelanguage.googleapis.com; frame-ancestors 'none'; base-uri 'self'; form-action 'self'; upgrade-insecure-requests"
         },
         {
@@ -50,7 +47,6 @@
         {
           "key": "Cross-Origin-Resource-Policy",
           "value": "same-origin"
->>>>>>> 32423369
         }
       ]
     },
