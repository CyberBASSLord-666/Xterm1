name: CI

on:
  push:
    branches: [main, develop]
  pull_request:
    branches: [main, develop]

jobs:
  lint:
    runs-on: ubuntu-latest
    steps:
      - uses: actions/checkout@v4
      - uses: actions/setup-node@v4
        with:
          node-version: '20'
          cache: 'npm'
      - run: npm ci
      - run: npm run lint --if-present

  test:
    runs-on: ubuntu-latest
    steps:
      - uses: actions/checkout@v4
      - uses: actions/setup-node@v4
        with:
          node-version: '20'
          cache: 'npm'
      - run: npm ci
      - run: npm test -- --coverage --watchAll=false
      - name: Upload coverage to Codecov
        uses: codecov/codecov-action@v3
        with:
          file: ./coverage/lcov.info
          flags: unittests
          name: codecov-umbrella

      - name: Upload coverage artifacts
        uses: actions/upload-artifact@v4
        if: always()
        with:
          name: coverage-report
          path: coverage/
          retention-days: 7

  build:
    runs-on: ubuntu-latest
    strategy:
      matrix:
        configuration: [development, production]
    steps:
      - uses: actions/checkout@v4
      - uses: actions/setup-node@v4
        with:
          node-version: '20'
          cache: 'npm'
      - run: npm ci
      - run: npm run build -- --configuration=${{ matrix.configuration }}
      - name: Upload build artifacts
        uses: actions/upload-artifact@v4
        with:
          name: dist-${{ matrix.configuration }}
          path: dist/
          retention-days: 7

  e2e:
    runs-on: ubuntu-latest
    needs: build
    continue-on-error: true
    steps:
      - uses: actions/checkout@v4
      - uses: actions/setup-node@v4
        with:
          node-version: '20'
          cache: 'npm'
<<<<<<< HEAD
      - run: npm ci
      - name: Install Playwright Browsers
        run: npx playwright install --with-deps
=======
      - name: Download build artifacts
        uses: actions/download-artifact@v4
        with:
          name: dist-production
          path: dist/
      - name: Install dependencies (minimal)
        run: npm ci --ignore-scripts
      - name: Install Playwright (Chromium only)
        run: npx playwright install chromium --with-deps
>>>>>>> 517126fb
      - name: Run Playwright Tests
        run: npm run e2e:headless
        env:
          CI: true
        continue-on-error: true
      - name: Upload Playwright Report
        uses: actions/upload-artifact@v4
        if: always()
        with:
          name: playwright-report-${{ github.run_id }}
          path: playwright-report/
          retention-days: 7

  lighthouse:
    runs-on: ubuntu-latest
    needs: build
    continue-on-error: true
    steps:
      - uses: actions/checkout@v4
      - uses: actions/setup-node@v4
        with:
          node-version: '20'
      - name: Download build artifacts
        uses: actions/download-artifact@v4
        with:
          name: dist-production
          path: dist/

      - name: Start static server
        run: |
          npx serve dist/app --listen 8080 &
          sleep 5
      - name: Run Lighthouse CI
        uses: treosh/lighthouse-ci-action@v12
        with:
          urls: |
            http://localhost:8080
          uploadArtifacts: false
          temporaryPublicStorage: true
      - name: Upload Lighthouse results
        uses: actions/upload-artifact@v4
        if: always()
        with:
          name: lighthouse-results-${{ github.run_id }}-${{ github.run_attempt }}
          path: .lighthouseci/
          retention-days: 7<|MERGE_RESOLUTION|>--- conflicted
+++ resolved
@@ -73,11 +73,6 @@
         with:
           node-version: '20'
           cache: 'npm'
-<<<<<<< HEAD
-      - run: npm ci
-      - name: Install Playwright Browsers
-        run: npx playwright install --with-deps
-=======
       - name: Download build artifacts
         uses: actions/download-artifact@v4
         with:
@@ -87,7 +82,6 @@
         run: npm ci --ignore-scripts
       - name: Install Playwright (Chromium only)
         run: npx playwright install chromium --with-deps
->>>>>>> 517126fb
       - name: Run Playwright Tests
         run: npm run e2e:headless
         env:
